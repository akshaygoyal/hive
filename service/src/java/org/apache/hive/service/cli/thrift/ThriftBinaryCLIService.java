--- conflicted
+++ resolved
@@ -92,13 +92,9 @@
 
       // TCP Server
       server = new TThreadPoolServer(sargs);
-<<<<<<< HEAD
       server.setServerEventHandler(serverEventHandler);
       server.serve();
-      String msg = "Started " + ThriftBinaryCLIService.class.getSimpleName() + " on port "
-=======
       String msg = "Starting " + ThriftBinaryCLIService.class.getSimpleName() + " on port "
->>>>>>> b304684a
           + portNum + " with " + minWorkerThreads + "..." + maxWorkerThreads + " worker threads";
       LOG.info(msg);
       server.serve();

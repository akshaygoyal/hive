<<<<<<< HEAD
-- EXCLUDE_HADOOP_MAJOR_VERSIONS(0.20, 0.20S)
-- SORT_QUERY_RESULTS
=======
-- SORT_QUERY_RESULTS
-- EXCLUDE_HADOOP_MAJOR_VERSIONS(0.20S)
>>>>>>> 3882aa8d

CREATE TABLE dest1(c1 INT, c2 STRING) STORED AS TEXTFILE;

set mapreduce.framework.name=yarn;
set mapreduce.jobtracker.address=localhost:58;
set hive.exec.mode.local.auto=true;
set hive.exec.mode.local.auto.input.files.max=6;

EXPLAIN
FROM src JOIN srcpart ON src.key = srcpart.key AND srcpart.ds = '2008-04-08' and src.key > 100
INSERT OVERWRITE TABLE dest1 SELECT src.key, srcpart.value;

FROM src JOIN srcpart ON src.key = srcpart.key AND srcpart.ds = '2008-04-08' and src.key > 100
INSERT OVERWRITE TABLE dest1 SELECT src.key, srcpart.value;

select dest1.* from dest1;<|MERGE_RESOLUTION|>--- conflicted
+++ resolved
@@ -1,10 +1,5 @@
-<<<<<<< HEAD
--- EXCLUDE_HADOOP_MAJOR_VERSIONS(0.20, 0.20S)
--- SORT_QUERY_RESULTS
-=======
 -- SORT_QUERY_RESULTS
 -- EXCLUDE_HADOOP_MAJOR_VERSIONS(0.20S)
->>>>>>> 3882aa8d
 
 CREATE TABLE dest1(c1 INT, c2 STRING) STORED AS TEXTFILE;
 

--- conflicted
+++ resolved
@@ -167,13 +167,9 @@
                         keys:
                           0 _col1 (type: string)
                           1 value (type: string)
-<<<<<<< HEAD
-                        outputColumnNames: _col0, _col10
+                        outputColumnNames: _col0, _col12
                         input vertices:
                           1 Map 1
-=======
-                        outputColumnNames: _col0, _col12
->>>>>>> 149a75af
                         Statistics: Num rows: 302 Data size: 3213 Basic stats: COMPLETE Column stats: NONE
                         Select Operator
                           expressions: _col0 (type: int), _col12 (type: int)
@@ -265,13 +261,9 @@
                       keys:
                         0 UDFToDouble(key) (type: double)
                         1 UDFToDouble(key) (type: double)
-<<<<<<< HEAD
-                      outputColumnNames: _col0, _col1, _col5
+                      outputColumnNames: _col0, _col1, _col6
                       input vertices:
                         0 Map 2
-=======
-                      outputColumnNames: _col0, _col1, _col6
->>>>>>> 149a75af
                       Statistics: Num rows: 133 Data size: 1411 Basic stats: COMPLETE Column stats: NONE
                       Select Operator
                         expressions: _col0 (type: int), _col1 (type: string), _col6 (type: string)

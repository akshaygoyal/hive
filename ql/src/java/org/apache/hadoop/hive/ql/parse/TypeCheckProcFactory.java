--- conflicted
+++ resolved
@@ -877,7 +877,6 @@
 
       ASTNode expr = (ASTNode) nd;
 
-<<<<<<< HEAD
       /*
        * A Windowing specification get added as a child to a UDAF invocation to distinguish it
        * from similar UDAFs but on different windows.
@@ -892,7 +891,6 @@
         return null;
       }
 
-=======
       if (expr.getType() == HiveParser.TOK_TABNAME) {
         return null;
       }
@@ -930,7 +928,6 @@
         return columnList;
       }
 
->>>>>>> c1639f58
       // If the first child is a TOK_TABLE_OR_COL, and nodeOutput[0] is NULL,
       // and the operator is a DOT, then it's a table column reference.
       if (expr.getType() == HiveParser.DOT

#!/usr/bin/env python
#
# Autogenerated by Thrift Compiler (0.9.2)
#
# DO NOT EDIT UNLESS YOU ARE SURE THAT YOU KNOW WHAT YOU ARE DOING
#
#  options string: py
#

import sys
import pprint
from urlparse import urlparse
from thrift.transport import TTransport
from thrift.transport import TSocket
from thrift.transport import TSSLSocket
from thrift.transport import THttpClient
from thrift.protocol import TBinaryProtocol

from hive_metastore import ThriftHiveMetastore
from hive_metastore.ttypes import *

if len(sys.argv) <= 1 or sys.argv[1] == '--help':
<<<<<<< HEAD
  print ''
  print 'Usage: ' + sys.argv[0] + ' [-h host[:port]] [-u url] [-f[ramed]] function [arg1 [arg2...]]'
  print ''
  print 'Functions:'
  print '  string getMetaConf(string key)'
  print '  void setMetaConf(string key, string value)'
  print '  void create_database(Database database)'
  print '  Database get_database(string name)'
  print '  void drop_database(string name, bool deleteData, bool cascade)'
  print '   get_databases(string pattern)'
  print '   get_all_databases()'
  print '  void alter_database(string dbname, Database db)'
  print '  Type get_type(string name)'
  print '  bool create_type(Type type)'
  print '  bool drop_type(string type)'
  print '   get_type_all(string name)'
  print '   get_fields(string db_name, string table_name)'
  print '   get_fields_with_environment_context(string db_name, string table_name, EnvironmentContext environment_context)'
  print '   get_schema(string db_name, string table_name)'
  print '   get_schema_with_environment_context(string db_name, string table_name, EnvironmentContext environment_context)'
  print '  void create_table(Table tbl)'
  print '  void create_table_with_environment_context(Table tbl, EnvironmentContext environment_context)'
  print '  void drop_table(string dbname, string name, bool deleteData)'
  print '  void drop_table_with_environment_context(string dbname, string name, bool deleteData, EnvironmentContext environment_context)'
  print '   get_tables(string db_name, string pattern)'
  print '   get_all_tables(string db_name)'
  print '  Table get_table(string dbname, string tbl_name)'
  print '   get_table_objects_by_name(string dbname,  tbl_names)'
  print '   get_table_names_by_filter(string dbname, string filter, i16 max_tables)'
  print '  void alter_table(string dbname, string tbl_name, Table new_tbl)'
  print '  void alter_table_with_environment_context(string dbname, string tbl_name, Table new_tbl, EnvironmentContext environment_context)'
  print '  void alter_table_with_cascade(string dbname, string tbl_name, Table new_tbl, bool cascade)'
  print '  Partition add_partition(Partition new_part)'
  print '  Partition add_partition_with_environment_context(Partition new_part, EnvironmentContext environment_context)'
  print '  i32 add_partitions( new_parts)'
  print '  i32 add_partitions_pspec( new_parts)'
  print '  Partition append_partition(string db_name, string tbl_name,  part_vals)'
  print '  AddPartitionsResult add_partitions_req(AddPartitionsRequest request)'
  print '  Partition append_partition_with_environment_context(string db_name, string tbl_name,  part_vals, EnvironmentContext environment_context)'
  print '  Partition append_partition_by_name(string db_name, string tbl_name, string part_name)'
  print '  Partition append_partition_by_name_with_environment_context(string db_name, string tbl_name, string part_name, EnvironmentContext environment_context)'
  print '  bool drop_partition(string db_name, string tbl_name,  part_vals, bool deleteData)'
  print '  bool drop_partition_with_environment_context(string db_name, string tbl_name,  part_vals, bool deleteData, EnvironmentContext environment_context)'
  print '  bool drop_partition_by_name(string db_name, string tbl_name, string part_name, bool deleteData)'
  print '  bool drop_partition_by_name_with_environment_context(string db_name, string tbl_name, string part_name, bool deleteData, EnvironmentContext environment_context)'
  print '  DropPartitionsResult drop_partitions_req(DropPartitionsRequest req)'
  print '  Partition get_partition(string db_name, string tbl_name,  part_vals)'
  print '  Partition exchange_partition( partitionSpecs, string source_db, string source_table_name, string dest_db, string dest_table_name)'
  print '  Partition get_partition_with_auth(string db_name, string tbl_name,  part_vals, string user_name,  group_names)'
  print '  Partition get_partition_by_name(string db_name, string tbl_name, string part_name)'
  print '   get_partitions(string db_name, string tbl_name, i16 max_parts)'
  print '   get_partitions_with_auth(string db_name, string tbl_name, i16 max_parts, string user_name,  group_names)'
  print '   get_partitions_pspec(string db_name, string tbl_name, i32 max_parts)'
  print '   get_partition_names(string db_name, string tbl_name, i16 max_parts)'
  print '   get_partitions_ps(string db_name, string tbl_name,  part_vals, i16 max_parts)'
  print '   get_partitions_ps_with_auth(string db_name, string tbl_name,  part_vals, i16 max_parts, string user_name,  group_names)'
  print '   get_partition_names_ps(string db_name, string tbl_name,  part_vals, i16 max_parts)'
  print '   get_partitions_by_filter(string db_name, string tbl_name, string filter, i16 max_parts)'
  print '   get_part_specs_by_filter(string db_name, string tbl_name, string filter, i32 max_parts)'
  print '  PartitionsByExprResult get_partitions_by_expr(PartitionsByExprRequest req)'
  print '   get_partitions_by_names(string db_name, string tbl_name,  names)'
  print '  void alter_partition(string db_name, string tbl_name, Partition new_part)'
  print '  void alter_partitions(string db_name, string tbl_name,  new_parts)'
  print '  void alter_partition_with_environment_context(string db_name, string tbl_name, Partition new_part, EnvironmentContext environment_context)'
  print '  void rename_partition(string db_name, string tbl_name,  part_vals, Partition new_part)'
  print '  bool partition_name_has_valid_characters( part_vals, bool throw_exception)'
  print '  string get_config_value(string name, string defaultValue)'
  print '   partition_name_to_vals(string part_name)'
  print '   partition_name_to_spec(string part_name)'
  print '  void markPartitionForEvent(string db_name, string tbl_name,  part_vals, PartitionEventType eventType)'
  print '  bool isPartitionMarkedForEvent(string db_name, string tbl_name,  part_vals, PartitionEventType eventType)'
  print '  Index add_index(Index new_index, Table index_table)'
  print '  void alter_index(string dbname, string base_tbl_name, string idx_name, Index new_idx)'
  print '  bool drop_index_by_name(string db_name, string tbl_name, string index_name, bool deleteData)'
  print '  Index get_index_by_name(string db_name, string tbl_name, string index_name)'
  print '   get_indexes(string db_name, string tbl_name, i16 max_indexes)'
  print '   get_index_names(string db_name, string tbl_name, i16 max_indexes)'
  print '  bool update_table_column_statistics(ColumnStatistics stats_obj)'
  print '  bool update_partition_column_statistics(ColumnStatistics stats_obj)'
  print '  ColumnStatistics get_table_column_statistics(string db_name, string tbl_name, string col_name)'
  print '  ColumnStatistics get_partition_column_statistics(string db_name, string tbl_name, string part_name, string col_name)'
  print '  TableStatsResult get_table_statistics_req(TableStatsRequest request)'
  print '  PartitionsStatsResult get_partitions_statistics_req(PartitionsStatsRequest request)'
  print '  AggrStats get_aggr_stats_for(PartitionsStatsRequest request)'
  print '  bool set_aggr_stats_for(SetPartitionsStatsRequest request)'
  print '  bool delete_partition_column_statistics(string db_name, string tbl_name, string part_name, string col_name)'
  print '  bool delete_table_column_statistics(string db_name, string tbl_name, string col_name)'
  print '  void create_function(Function func)'
  print '  void drop_function(string dbName, string funcName)'
  print '  void alter_function(string dbName, string funcName, Function newFunc)'
  print '   get_functions(string dbName, string pattern)'
  print '  Function get_function(string dbName, string funcName)'
  print '  bool create_role(Role role)'
  print '  bool drop_role(string role_name)'
  print '   get_role_names()'
  print '  bool grant_role(string role_name, string principal_name, PrincipalType principal_type, string grantor, PrincipalType grantorType, bool grant_option)'
  print '  bool revoke_role(string role_name, string principal_name, PrincipalType principal_type)'
  print '   list_roles(string principal_name, PrincipalType principal_type)'
  print '  GrantRevokeRoleResponse grant_revoke_role(GrantRevokeRoleRequest request)'
  print '  GetPrincipalsInRoleResponse get_principals_in_role(GetPrincipalsInRoleRequest request)'
  print '  GetRoleGrantsForPrincipalResponse get_role_grants_for_principal(GetRoleGrantsForPrincipalRequest request)'
  print '  PrincipalPrivilegeSet get_privilege_set(HiveObjectRef hiveObject, string user_name,  group_names)'
  print '   list_privileges(string principal_name, PrincipalType principal_type, HiveObjectRef hiveObject)'
  print '  bool grant_privileges(PrivilegeBag privileges)'
  print '  bool revoke_privileges(PrivilegeBag privileges)'
  print '  GrantRevokePrivilegeResponse grant_revoke_privileges(GrantRevokePrivilegeRequest request)'
  print '   set_ugi(string user_name,  group_names)'
  print '  string get_delegation_token(string token_owner, string renewer_kerberos_principal_name)'
  print '  i64 renew_delegation_token(string token_str_form)'
  print '  void cancel_delegation_token(string token_str_form)'
  print '  GetOpenTxnsResponse get_open_txns()'
  print '  GetOpenTxnsInfoResponse get_open_txns_info()'
  print '  OpenTxnsResponse open_txns(OpenTxnRequest rqst)'
  print '  void abort_txn(AbortTxnRequest rqst)'
  print '  void commit_txn(CommitTxnRequest rqst)'
  print '  LockResponse lock(LockRequest rqst)'
  print '  LockResponse check_lock(CheckLockRequest rqst)'
  print '  void unlock(UnlockRequest rqst)'
  print '  ShowLocksResponse show_locks(ShowLocksRequest rqst)'
  print '  void heartbeat(HeartbeatRequest ids)'
  print '  HeartbeatTxnRangeResponse heartbeat_txn_range(HeartbeatTxnRangeRequest txns)'
  print '  void compact(CompactionRequest rqst)'
  print '  ShowCompactResponse show_compact(ShowCompactRequest rqst)'
  print '  void add_dynamic_partitions(AddDynamicPartitions rqst)'
  print '  NotificationEventResponse get_next_notification(NotificationEventRequest rqst)'
  print '  CurrentNotificationEventId get_current_notificationEventId()'
  print '  FireEventResponse fire_listener_event(FireEventRequest rqst)'
  print '  void flushCache()'
  print ''
=======
  print('')
  print('Usage: ' + sys.argv[0] + ' [-h host[:port]] [-u url] [-f[ramed]] [-s[sl]] function [arg1 [arg2...]]')
  print('')
  print('Functions:')
  print('  string getMetaConf(string key)')
  print('  void setMetaConf(string key, string value)')
  print('  void create_database(Database database)')
  print('  Database get_database(string name)')
  print('  void drop_database(string name, bool deleteData, bool cascade)')
  print('   get_databases(string pattern)')
  print('   get_all_databases()')
  print('  void alter_database(string dbname, Database db)')
  print('  Type get_type(string name)')
  print('  bool create_type(Type type)')
  print('  bool drop_type(string type)')
  print('   get_type_all(string name)')
  print('   get_fields(string db_name, string table_name)')
  print('   get_fields_with_environment_context(string db_name, string table_name, EnvironmentContext environment_context)')
  print('   get_schema(string db_name, string table_name)')
  print('   get_schema_with_environment_context(string db_name, string table_name, EnvironmentContext environment_context)')
  print('  void create_table(Table tbl)')
  print('  void create_table_with_environment_context(Table tbl, EnvironmentContext environment_context)')
  print('  void drop_table(string dbname, string name, bool deleteData)')
  print('  void drop_table_with_environment_context(string dbname, string name, bool deleteData, EnvironmentContext environment_context)')
  print('   get_tables(string db_name, string pattern)')
  print('   get_all_tables(string db_name)')
  print('  Table get_table(string dbname, string tbl_name)')
  print('   get_table_objects_by_name(string dbname,  tbl_names)')
  print('   get_table_names_by_filter(string dbname, string filter, i16 max_tables)')
  print('  void alter_table(string dbname, string tbl_name, Table new_tbl)')
  print('  void alter_table_with_environment_context(string dbname, string tbl_name, Table new_tbl, EnvironmentContext environment_context)')
  print('  void alter_table_with_cascade(string dbname, string tbl_name, Table new_tbl, bool cascade)')
  print('  Partition add_partition(Partition new_part)')
  print('  Partition add_partition_with_environment_context(Partition new_part, EnvironmentContext environment_context)')
  print('  i32 add_partitions( new_parts)')
  print('  i32 add_partitions_pspec( new_parts)')
  print('  Partition append_partition(string db_name, string tbl_name,  part_vals)')
  print('  AddPartitionsResult add_partitions_req(AddPartitionsRequest request)')
  print('  Partition append_partition_with_environment_context(string db_name, string tbl_name,  part_vals, EnvironmentContext environment_context)')
  print('  Partition append_partition_by_name(string db_name, string tbl_name, string part_name)')
  print('  Partition append_partition_by_name_with_environment_context(string db_name, string tbl_name, string part_name, EnvironmentContext environment_context)')
  print('  bool drop_partition(string db_name, string tbl_name,  part_vals, bool deleteData)')
  print('  bool drop_partition_with_environment_context(string db_name, string tbl_name,  part_vals, bool deleteData, EnvironmentContext environment_context)')
  print('  bool drop_partition_by_name(string db_name, string tbl_name, string part_name, bool deleteData)')
  print('  bool drop_partition_by_name_with_environment_context(string db_name, string tbl_name, string part_name, bool deleteData, EnvironmentContext environment_context)')
  print('  DropPartitionsResult drop_partitions_req(DropPartitionsRequest req)')
  print('  Partition get_partition(string db_name, string tbl_name,  part_vals)')
  print('  Partition exchange_partition( partitionSpecs, string source_db, string source_table_name, string dest_db, string dest_table_name)')
  print('  Partition get_partition_with_auth(string db_name, string tbl_name,  part_vals, string user_name,  group_names)')
  print('  Partition get_partition_by_name(string db_name, string tbl_name, string part_name)')
  print('   get_partitions(string db_name, string tbl_name, i16 max_parts)')
  print('   get_partitions_with_auth(string db_name, string tbl_name, i16 max_parts, string user_name,  group_names)')
  print('   get_partitions_pspec(string db_name, string tbl_name, i32 max_parts)')
  print('   get_partition_names(string db_name, string tbl_name, i16 max_parts)')
  print('   get_partitions_ps(string db_name, string tbl_name,  part_vals, i16 max_parts)')
  print('   get_partitions_ps_with_auth(string db_name, string tbl_name,  part_vals, i16 max_parts, string user_name,  group_names)')
  print('   get_partition_names_ps(string db_name, string tbl_name,  part_vals, i16 max_parts)')
  print('   get_partitions_by_filter(string db_name, string tbl_name, string filter, i16 max_parts)')
  print('   get_part_specs_by_filter(string db_name, string tbl_name, string filter, i32 max_parts)')
  print('  PartitionsByExprResult get_partitions_by_expr(PartitionsByExprRequest req)')
  print('   get_partitions_by_names(string db_name, string tbl_name,  names)')
  print('  void alter_partition(string db_name, string tbl_name, Partition new_part)')
  print('  void alter_partitions(string db_name, string tbl_name,  new_parts)')
  print('  void alter_partition_with_environment_context(string db_name, string tbl_name, Partition new_part, EnvironmentContext environment_context)')
  print('  void rename_partition(string db_name, string tbl_name,  part_vals, Partition new_part)')
  print('  bool partition_name_has_valid_characters( part_vals, bool throw_exception)')
  print('  string get_config_value(string name, string defaultValue)')
  print('   partition_name_to_vals(string part_name)')
  print('   partition_name_to_spec(string part_name)')
  print('  void markPartitionForEvent(string db_name, string tbl_name,  part_vals, PartitionEventType eventType)')
  print('  bool isPartitionMarkedForEvent(string db_name, string tbl_name,  part_vals, PartitionEventType eventType)')
  print('  Index add_index(Index new_index, Table index_table)')
  print('  void alter_index(string dbname, string base_tbl_name, string idx_name, Index new_idx)')
  print('  bool drop_index_by_name(string db_name, string tbl_name, string index_name, bool deleteData)')
  print('  Index get_index_by_name(string db_name, string tbl_name, string index_name)')
  print('   get_indexes(string db_name, string tbl_name, i16 max_indexes)')
  print('   get_index_names(string db_name, string tbl_name, i16 max_indexes)')
  print('  bool update_table_column_statistics(ColumnStatistics stats_obj)')
  print('  bool update_partition_column_statistics(ColumnStatistics stats_obj)')
  print('  ColumnStatistics get_table_column_statistics(string db_name, string tbl_name, string col_name)')
  print('  ColumnStatistics get_partition_column_statistics(string db_name, string tbl_name, string part_name, string col_name)')
  print('  TableStatsResult get_table_statistics_req(TableStatsRequest request)')
  print('  PartitionsStatsResult get_partitions_statistics_req(PartitionsStatsRequest request)')
  print('  AggrStats get_aggr_stats_for(PartitionsStatsRequest request)')
  print('  bool set_aggr_stats_for(SetPartitionsStatsRequest request)')
  print('  bool delete_partition_column_statistics(string db_name, string tbl_name, string part_name, string col_name)')
  print('  bool delete_table_column_statistics(string db_name, string tbl_name, string col_name)')
  print('  void create_function(Function func)')
  print('  void drop_function(string dbName, string funcName)')
  print('  void alter_function(string dbName, string funcName, Function newFunc)')
  print('   get_functions(string dbName, string pattern)')
  print('  Function get_function(string dbName, string funcName)')
  print('  GetAllFunctionsResponse get_all_functions()')
  print('  bool create_role(Role role)')
  print('  bool drop_role(string role_name)')
  print('   get_role_names()')
  print('  bool grant_role(string role_name, string principal_name, PrincipalType principal_type, string grantor, PrincipalType grantorType, bool grant_option)')
  print('  bool revoke_role(string role_name, string principal_name, PrincipalType principal_type)')
  print('   list_roles(string principal_name, PrincipalType principal_type)')
  print('  GrantRevokeRoleResponse grant_revoke_role(GrantRevokeRoleRequest request)')
  print('  GetPrincipalsInRoleResponse get_principals_in_role(GetPrincipalsInRoleRequest request)')
  print('  GetRoleGrantsForPrincipalResponse get_role_grants_for_principal(GetRoleGrantsForPrincipalRequest request)')
  print('  PrincipalPrivilegeSet get_privilege_set(HiveObjectRef hiveObject, string user_name,  group_names)')
  print('   list_privileges(string principal_name, PrincipalType principal_type, HiveObjectRef hiveObject)')
  print('  bool grant_privileges(PrivilegeBag privileges)')
  print('  bool revoke_privileges(PrivilegeBag privileges)')
  print('  GrantRevokePrivilegeResponse grant_revoke_privileges(GrantRevokePrivilegeRequest request)')
  print('   set_ugi(string user_name,  group_names)')
  print('  string get_delegation_token(string token_owner, string renewer_kerberos_principal_name)')
  print('  i64 renew_delegation_token(string token_str_form)')
  print('  void cancel_delegation_token(string token_str_form)')
  print('  GetOpenTxnsResponse get_open_txns()')
  print('  GetOpenTxnsInfoResponse get_open_txns_info()')
  print('  OpenTxnsResponse open_txns(OpenTxnRequest rqst)')
  print('  void abort_txn(AbortTxnRequest rqst)')
  print('  void commit_txn(CommitTxnRequest rqst)')
  print('  LockResponse lock(LockRequest rqst)')
  print('  LockResponse check_lock(CheckLockRequest rqst)')
  print('  void unlock(UnlockRequest rqst)')
  print('  ShowLocksResponse show_locks(ShowLocksRequest rqst)')
  print('  void heartbeat(HeartbeatRequest ids)')
  print('  HeartbeatTxnRangeResponse heartbeat_txn_range(HeartbeatTxnRangeRequest txns)')
  print('  void compact(CompactionRequest rqst)')
  print('  ShowCompactResponse show_compact(ShowCompactRequest rqst)')
  print('  void add_dynamic_partitions(AddDynamicPartitions rqst)')
  print('  NotificationEventResponse get_next_notification(NotificationEventRequest rqst)')
  print('  CurrentNotificationEventId get_current_notificationEventId()')
  print('  FireEventResponse fire_listener_event(FireEventRequest rqst)')
  print('  string getName()')
  print('  string getVersion()')
  print('  fb_status getStatus()')
  print('  string getStatusDetails()')
  print('   getCounters()')
  print('  i64 getCounter(string key)')
  print('  void setOption(string key, string value)')
  print('  string getOption(string key)')
  print('   getOptions()')
  print('  i64 aliveSince()')
  print('  reflection_limited.Service getLimitedReflection()')
  print('  void reinitialize()')
  print('  void shutdown()')
  print('')
>>>>>>> e8b2c605
  sys.exit(0)

pp = pprint.PrettyPrinter(indent = 2)
host = 'localhost'
port = 9090
uri = ''
framed = False
ssl = False
http = False
argi = 1

if sys.argv[argi] == '-h':
  parts = sys.argv[argi+1].split(':')
  host = parts[0]
  if len(parts) > 1:
    port = int(parts[1])
  argi += 2

if sys.argv[argi] == '-u':
  url = urlparse(sys.argv[argi+1])
  parts = url[1].split(':')
  host = parts[0]
  if len(parts) > 1:
    port = int(parts[1])
  else:
    port = 80
  uri = url[2]
  if url[4]:
    uri += '?%s' % url[4]
  http = True
  argi += 2

if sys.argv[argi] == '-f' or sys.argv[argi] == '-framed':
  framed = True
  argi += 1

if sys.argv[argi] == '-s' or sys.argv[argi] == '-ssl':
  ssl = True
  argi += 1

cmd = sys.argv[argi]
args = sys.argv[argi+1:]

if http:
  transport = THttpClient.THttpClient(host, port, uri)
else:
  socket = TSSLSocket.TSSLSocket(host, port, validate=False) if ssl else TSocket.TSocket(host, port)
  if framed:
    transport = TTransport.TFramedTransport(socket)
  else:
    transport = TTransport.TBufferedTransport(socket)
protocol = TBinaryProtocol.TBinaryProtocol(transport)
client = ThriftHiveMetastore.Client(protocol)
transport.open()

if cmd == 'getMetaConf':
  if len(args) != 1:
    print('getMetaConf requires 1 args')
    sys.exit(1)
  pp.pprint(client.getMetaConf(args[0],))

elif cmd == 'setMetaConf':
  if len(args) != 2:
    print('setMetaConf requires 2 args')
    sys.exit(1)
  pp.pprint(client.setMetaConf(args[0],args[1],))

elif cmd == 'create_database':
  if len(args) != 1:
    print('create_database requires 1 args')
    sys.exit(1)
  pp.pprint(client.create_database(eval(args[0]),))

elif cmd == 'get_database':
  if len(args) != 1:
    print('get_database requires 1 args')
    sys.exit(1)
  pp.pprint(client.get_database(args[0],))

elif cmd == 'drop_database':
  if len(args) != 3:
    print('drop_database requires 3 args')
    sys.exit(1)
  pp.pprint(client.drop_database(args[0],eval(args[1]),eval(args[2]),))

elif cmd == 'get_databases':
  if len(args) != 1:
    print('get_databases requires 1 args')
    sys.exit(1)
  pp.pprint(client.get_databases(args[0],))

elif cmd == 'get_all_databases':
  if len(args) != 0:
    print('get_all_databases requires 0 args')
    sys.exit(1)
  pp.pprint(client.get_all_databases())

elif cmd == 'alter_database':
  if len(args) != 2:
    print('alter_database requires 2 args')
    sys.exit(1)
  pp.pprint(client.alter_database(args[0],eval(args[1]),))

elif cmd == 'get_type':
  if len(args) != 1:
    print('get_type requires 1 args')
    sys.exit(1)
  pp.pprint(client.get_type(args[0],))

elif cmd == 'create_type':
  if len(args) != 1:
    print('create_type requires 1 args')
    sys.exit(1)
  pp.pprint(client.create_type(eval(args[0]),))

elif cmd == 'drop_type':
  if len(args) != 1:
    print('drop_type requires 1 args')
    sys.exit(1)
  pp.pprint(client.drop_type(args[0],))

elif cmd == 'get_type_all':
  if len(args) != 1:
    print('get_type_all requires 1 args')
    sys.exit(1)
  pp.pprint(client.get_type_all(args[0],))

elif cmd == 'get_fields':
  if len(args) != 2:
    print('get_fields requires 2 args')
    sys.exit(1)
  pp.pprint(client.get_fields(args[0],args[1],))

elif cmd == 'get_fields_with_environment_context':
  if len(args) != 3:
    print('get_fields_with_environment_context requires 3 args')
    sys.exit(1)
  pp.pprint(client.get_fields_with_environment_context(args[0],args[1],eval(args[2]),))

elif cmd == 'get_schema':
  if len(args) != 2:
    print('get_schema requires 2 args')
    sys.exit(1)
  pp.pprint(client.get_schema(args[0],args[1],))

elif cmd == 'get_schema_with_environment_context':
  if len(args) != 3:
    print('get_schema_with_environment_context requires 3 args')
    sys.exit(1)
  pp.pprint(client.get_schema_with_environment_context(args[0],args[1],eval(args[2]),))

elif cmd == 'create_table':
  if len(args) != 1:
    print('create_table requires 1 args')
    sys.exit(1)
  pp.pprint(client.create_table(eval(args[0]),))

elif cmd == 'create_table_with_environment_context':
  if len(args) != 2:
    print('create_table_with_environment_context requires 2 args')
    sys.exit(1)
  pp.pprint(client.create_table_with_environment_context(eval(args[0]),eval(args[1]),))

elif cmd == 'drop_table':
  if len(args) != 3:
    print('drop_table requires 3 args')
    sys.exit(1)
  pp.pprint(client.drop_table(args[0],args[1],eval(args[2]),))

elif cmd == 'drop_table_with_environment_context':
  if len(args) != 4:
    print('drop_table_with_environment_context requires 4 args')
    sys.exit(1)
  pp.pprint(client.drop_table_with_environment_context(args[0],args[1],eval(args[2]),eval(args[3]),))

elif cmd == 'get_tables':
  if len(args) != 2:
    print('get_tables requires 2 args')
    sys.exit(1)
  pp.pprint(client.get_tables(args[0],args[1],))

elif cmd == 'get_all_tables':
  if len(args) != 1:
    print('get_all_tables requires 1 args')
    sys.exit(1)
  pp.pprint(client.get_all_tables(args[0],))

elif cmd == 'get_table':
  if len(args) != 2:
    print('get_table requires 2 args')
    sys.exit(1)
  pp.pprint(client.get_table(args[0],args[1],))

elif cmd == 'get_table_objects_by_name':
  if len(args) != 2:
    print('get_table_objects_by_name requires 2 args')
    sys.exit(1)
  pp.pprint(client.get_table_objects_by_name(args[0],eval(args[1]),))

elif cmd == 'get_table_names_by_filter':
  if len(args) != 3:
    print('get_table_names_by_filter requires 3 args')
    sys.exit(1)
  pp.pprint(client.get_table_names_by_filter(args[0],args[1],eval(args[2]),))

elif cmd == 'alter_table':
  if len(args) != 3:
    print('alter_table requires 3 args')
    sys.exit(1)
  pp.pprint(client.alter_table(args[0],args[1],eval(args[2]),))

elif cmd == 'alter_table_with_environment_context':
  if len(args) != 4:
    print('alter_table_with_environment_context requires 4 args')
    sys.exit(1)
  pp.pprint(client.alter_table_with_environment_context(args[0],args[1],eval(args[2]),eval(args[3]),))

elif cmd == 'alter_table_with_cascade':
  if len(args) != 4:
    print('alter_table_with_cascade requires 4 args')
    sys.exit(1)
  pp.pprint(client.alter_table_with_cascade(args[0],args[1],eval(args[2]),eval(args[3]),))

elif cmd == 'add_partition':
  if len(args) != 1:
    print('add_partition requires 1 args')
    sys.exit(1)
  pp.pprint(client.add_partition(eval(args[0]),))

elif cmd == 'add_partition_with_environment_context':
  if len(args) != 2:
    print('add_partition_with_environment_context requires 2 args')
    sys.exit(1)
  pp.pprint(client.add_partition_with_environment_context(eval(args[0]),eval(args[1]),))

elif cmd == 'add_partitions':
  if len(args) != 1:
    print('add_partitions requires 1 args')
    sys.exit(1)
  pp.pprint(client.add_partitions(eval(args[0]),))

elif cmd == 'add_partitions_pspec':
  if len(args) != 1:
    print('add_partitions_pspec requires 1 args')
    sys.exit(1)
  pp.pprint(client.add_partitions_pspec(eval(args[0]),))

elif cmd == 'append_partition':
  if len(args) != 3:
    print('append_partition requires 3 args')
    sys.exit(1)
  pp.pprint(client.append_partition(args[0],args[1],eval(args[2]),))

elif cmd == 'add_partitions_req':
  if len(args) != 1:
    print('add_partitions_req requires 1 args')
    sys.exit(1)
  pp.pprint(client.add_partitions_req(eval(args[0]),))

elif cmd == 'append_partition_with_environment_context':
  if len(args) != 4:
    print('append_partition_with_environment_context requires 4 args')
    sys.exit(1)
  pp.pprint(client.append_partition_with_environment_context(args[0],args[1],eval(args[2]),eval(args[3]),))

elif cmd == 'append_partition_by_name':
  if len(args) != 3:
    print('append_partition_by_name requires 3 args')
    sys.exit(1)
  pp.pprint(client.append_partition_by_name(args[0],args[1],args[2],))

elif cmd == 'append_partition_by_name_with_environment_context':
  if len(args) != 4:
    print('append_partition_by_name_with_environment_context requires 4 args')
    sys.exit(1)
  pp.pprint(client.append_partition_by_name_with_environment_context(args[0],args[1],args[2],eval(args[3]),))

elif cmd == 'drop_partition':
  if len(args) != 4:
    print('drop_partition requires 4 args')
    sys.exit(1)
  pp.pprint(client.drop_partition(args[0],args[1],eval(args[2]),eval(args[3]),))

elif cmd == 'drop_partition_with_environment_context':
  if len(args) != 5:
    print('drop_partition_with_environment_context requires 5 args')
    sys.exit(1)
  pp.pprint(client.drop_partition_with_environment_context(args[0],args[1],eval(args[2]),eval(args[3]),eval(args[4]),))

elif cmd == 'drop_partition_by_name':
  if len(args) != 4:
    print('drop_partition_by_name requires 4 args')
    sys.exit(1)
  pp.pprint(client.drop_partition_by_name(args[0],args[1],args[2],eval(args[3]),))

elif cmd == 'drop_partition_by_name_with_environment_context':
  if len(args) != 5:
    print('drop_partition_by_name_with_environment_context requires 5 args')
    sys.exit(1)
  pp.pprint(client.drop_partition_by_name_with_environment_context(args[0],args[1],args[2],eval(args[3]),eval(args[4]),))

elif cmd == 'drop_partitions_req':
  if len(args) != 1:
    print('drop_partitions_req requires 1 args')
    sys.exit(1)
  pp.pprint(client.drop_partitions_req(eval(args[0]),))

elif cmd == 'get_partition':
  if len(args) != 3:
    print('get_partition requires 3 args')
    sys.exit(1)
  pp.pprint(client.get_partition(args[0],args[1],eval(args[2]),))

elif cmd == 'exchange_partition':
  if len(args) != 5:
    print('exchange_partition requires 5 args')
    sys.exit(1)
  pp.pprint(client.exchange_partition(eval(args[0]),args[1],args[2],args[3],args[4],))

elif cmd == 'get_partition_with_auth':
  if len(args) != 5:
    print('get_partition_with_auth requires 5 args')
    sys.exit(1)
  pp.pprint(client.get_partition_with_auth(args[0],args[1],eval(args[2]),args[3],eval(args[4]),))

elif cmd == 'get_partition_by_name':
  if len(args) != 3:
    print('get_partition_by_name requires 3 args')
    sys.exit(1)
  pp.pprint(client.get_partition_by_name(args[0],args[1],args[2],))

elif cmd == 'get_partitions':
  if len(args) != 3:
    print('get_partitions requires 3 args')
    sys.exit(1)
  pp.pprint(client.get_partitions(args[0],args[1],eval(args[2]),))

elif cmd == 'get_partitions_with_auth':
  if len(args) != 5:
    print('get_partitions_with_auth requires 5 args')
    sys.exit(1)
  pp.pprint(client.get_partitions_with_auth(args[0],args[1],eval(args[2]),args[3],eval(args[4]),))

elif cmd == 'get_partitions_pspec':
  if len(args) != 3:
    print('get_partitions_pspec requires 3 args')
    sys.exit(1)
  pp.pprint(client.get_partitions_pspec(args[0],args[1],eval(args[2]),))

elif cmd == 'get_partition_names':
  if len(args) != 3:
    print('get_partition_names requires 3 args')
    sys.exit(1)
  pp.pprint(client.get_partition_names(args[0],args[1],eval(args[2]),))

elif cmd == 'get_partitions_ps':
  if len(args) != 4:
    print('get_partitions_ps requires 4 args')
    sys.exit(1)
  pp.pprint(client.get_partitions_ps(args[0],args[1],eval(args[2]),eval(args[3]),))

elif cmd == 'get_partitions_ps_with_auth':
  if len(args) != 6:
    print('get_partitions_ps_with_auth requires 6 args')
    sys.exit(1)
  pp.pprint(client.get_partitions_ps_with_auth(args[0],args[1],eval(args[2]),eval(args[3]),args[4],eval(args[5]),))

elif cmd == 'get_partition_names_ps':
  if len(args) != 4:
    print('get_partition_names_ps requires 4 args')
    sys.exit(1)
  pp.pprint(client.get_partition_names_ps(args[0],args[1],eval(args[2]),eval(args[3]),))

elif cmd == 'get_partitions_by_filter':
  if len(args) != 4:
    print('get_partitions_by_filter requires 4 args')
    sys.exit(1)
  pp.pprint(client.get_partitions_by_filter(args[0],args[1],args[2],eval(args[3]),))

elif cmd == 'get_part_specs_by_filter':
  if len(args) != 4:
    print('get_part_specs_by_filter requires 4 args')
    sys.exit(1)
  pp.pprint(client.get_part_specs_by_filter(args[0],args[1],args[2],eval(args[3]),))

elif cmd == 'get_partitions_by_expr':
  if len(args) != 1:
    print('get_partitions_by_expr requires 1 args')
    sys.exit(1)
  pp.pprint(client.get_partitions_by_expr(eval(args[0]),))

elif cmd == 'get_partitions_by_names':
  if len(args) != 3:
    print('get_partitions_by_names requires 3 args')
    sys.exit(1)
  pp.pprint(client.get_partitions_by_names(args[0],args[1],eval(args[2]),))

elif cmd == 'alter_partition':
  if len(args) != 3:
    print('alter_partition requires 3 args')
    sys.exit(1)
  pp.pprint(client.alter_partition(args[0],args[1],eval(args[2]),))

elif cmd == 'alter_partitions':
  if len(args) != 3:
    print('alter_partitions requires 3 args')
    sys.exit(1)
  pp.pprint(client.alter_partitions(args[0],args[1],eval(args[2]),))

elif cmd == 'alter_partition_with_environment_context':
  if len(args) != 4:
    print('alter_partition_with_environment_context requires 4 args')
    sys.exit(1)
  pp.pprint(client.alter_partition_with_environment_context(args[0],args[1],eval(args[2]),eval(args[3]),))

elif cmd == 'rename_partition':
  if len(args) != 4:
    print('rename_partition requires 4 args')
    sys.exit(1)
  pp.pprint(client.rename_partition(args[0],args[1],eval(args[2]),eval(args[3]),))

elif cmd == 'partition_name_has_valid_characters':
  if len(args) != 2:
    print('partition_name_has_valid_characters requires 2 args')
    sys.exit(1)
  pp.pprint(client.partition_name_has_valid_characters(eval(args[0]),eval(args[1]),))

elif cmd == 'get_config_value':
  if len(args) != 2:
    print('get_config_value requires 2 args')
    sys.exit(1)
  pp.pprint(client.get_config_value(args[0],args[1],))

elif cmd == 'partition_name_to_vals':
  if len(args) != 1:
    print('partition_name_to_vals requires 1 args')
    sys.exit(1)
  pp.pprint(client.partition_name_to_vals(args[0],))

elif cmd == 'partition_name_to_spec':
  if len(args) != 1:
    print('partition_name_to_spec requires 1 args')
    sys.exit(1)
  pp.pprint(client.partition_name_to_spec(args[0],))

elif cmd == 'markPartitionForEvent':
  if len(args) != 4:
    print('markPartitionForEvent requires 4 args')
    sys.exit(1)
  pp.pprint(client.markPartitionForEvent(args[0],args[1],eval(args[2]),eval(args[3]),))

elif cmd == 'isPartitionMarkedForEvent':
  if len(args) != 4:
    print('isPartitionMarkedForEvent requires 4 args')
    sys.exit(1)
  pp.pprint(client.isPartitionMarkedForEvent(args[0],args[1],eval(args[2]),eval(args[3]),))

elif cmd == 'add_index':
  if len(args) != 2:
    print('add_index requires 2 args')
    sys.exit(1)
  pp.pprint(client.add_index(eval(args[0]),eval(args[1]),))

elif cmd == 'alter_index':
  if len(args) != 4:
    print('alter_index requires 4 args')
    sys.exit(1)
  pp.pprint(client.alter_index(args[0],args[1],args[2],eval(args[3]),))

elif cmd == 'drop_index_by_name':
  if len(args) != 4:
    print('drop_index_by_name requires 4 args')
    sys.exit(1)
  pp.pprint(client.drop_index_by_name(args[0],args[1],args[2],eval(args[3]),))

elif cmd == 'get_index_by_name':
  if len(args) != 3:
    print('get_index_by_name requires 3 args')
    sys.exit(1)
  pp.pprint(client.get_index_by_name(args[0],args[1],args[2],))

elif cmd == 'get_indexes':
  if len(args) != 3:
    print('get_indexes requires 3 args')
    sys.exit(1)
  pp.pprint(client.get_indexes(args[0],args[1],eval(args[2]),))

elif cmd == 'get_index_names':
  if len(args) != 3:
    print('get_index_names requires 3 args')
    sys.exit(1)
  pp.pprint(client.get_index_names(args[0],args[1],eval(args[2]),))

elif cmd == 'update_table_column_statistics':
  if len(args) != 1:
    print('update_table_column_statistics requires 1 args')
    sys.exit(1)
  pp.pprint(client.update_table_column_statistics(eval(args[0]),))

elif cmd == 'update_partition_column_statistics':
  if len(args) != 1:
    print('update_partition_column_statistics requires 1 args')
    sys.exit(1)
  pp.pprint(client.update_partition_column_statistics(eval(args[0]),))

elif cmd == 'get_table_column_statistics':
  if len(args) != 3:
    print('get_table_column_statistics requires 3 args')
    sys.exit(1)
  pp.pprint(client.get_table_column_statistics(args[0],args[1],args[2],))

elif cmd == 'get_partition_column_statistics':
  if len(args) != 4:
    print('get_partition_column_statistics requires 4 args')
    sys.exit(1)
  pp.pprint(client.get_partition_column_statistics(args[0],args[1],args[2],args[3],))

elif cmd == 'get_table_statistics_req':
  if len(args) != 1:
    print('get_table_statistics_req requires 1 args')
    sys.exit(1)
  pp.pprint(client.get_table_statistics_req(eval(args[0]),))

elif cmd == 'get_partitions_statistics_req':
  if len(args) != 1:
    print('get_partitions_statistics_req requires 1 args')
    sys.exit(1)
  pp.pprint(client.get_partitions_statistics_req(eval(args[0]),))

elif cmd == 'get_aggr_stats_for':
  if len(args) != 1:
    print('get_aggr_stats_for requires 1 args')
    sys.exit(1)
  pp.pprint(client.get_aggr_stats_for(eval(args[0]),))

elif cmd == 'set_aggr_stats_for':
  if len(args) != 1:
    print('set_aggr_stats_for requires 1 args')
    sys.exit(1)
  pp.pprint(client.set_aggr_stats_for(eval(args[0]),))

elif cmd == 'delete_partition_column_statistics':
  if len(args) != 4:
    print('delete_partition_column_statistics requires 4 args')
    sys.exit(1)
  pp.pprint(client.delete_partition_column_statistics(args[0],args[1],args[2],args[3],))

elif cmd == 'delete_table_column_statistics':
  if len(args) != 3:
    print('delete_table_column_statistics requires 3 args')
    sys.exit(1)
  pp.pprint(client.delete_table_column_statistics(args[0],args[1],args[2],))

elif cmd == 'create_function':
  if len(args) != 1:
    print('create_function requires 1 args')
    sys.exit(1)
  pp.pprint(client.create_function(eval(args[0]),))

elif cmd == 'drop_function':
  if len(args) != 2:
    print('drop_function requires 2 args')
    sys.exit(1)
  pp.pprint(client.drop_function(args[0],args[1],))

elif cmd == 'alter_function':
  if len(args) != 3:
    print('alter_function requires 3 args')
    sys.exit(1)
  pp.pprint(client.alter_function(args[0],args[1],eval(args[2]),))

elif cmd == 'get_functions':
  if len(args) != 2:
    print('get_functions requires 2 args')
    sys.exit(1)
  pp.pprint(client.get_functions(args[0],args[1],))

elif cmd == 'get_function':
  if len(args) != 2:
    print('get_function requires 2 args')
    sys.exit(1)
  pp.pprint(client.get_function(args[0],args[1],))

elif cmd == 'get_all_functions':
  if len(args) != 0:
    print('get_all_functions requires 0 args')
    sys.exit(1)
  pp.pprint(client.get_all_functions())

elif cmd == 'create_role':
  if len(args) != 1:
    print('create_role requires 1 args')
    sys.exit(1)
  pp.pprint(client.create_role(eval(args[0]),))

elif cmd == 'drop_role':
  if len(args) != 1:
    print('drop_role requires 1 args')
    sys.exit(1)
  pp.pprint(client.drop_role(args[0],))

elif cmd == 'get_role_names':
  if len(args) != 0:
    print('get_role_names requires 0 args')
    sys.exit(1)
  pp.pprint(client.get_role_names())

elif cmd == 'grant_role':
  if len(args) != 6:
    print('grant_role requires 6 args')
    sys.exit(1)
  pp.pprint(client.grant_role(args[0],args[1],eval(args[2]),args[3],eval(args[4]),eval(args[5]),))

elif cmd == 'revoke_role':
  if len(args) != 3:
    print('revoke_role requires 3 args')
    sys.exit(1)
  pp.pprint(client.revoke_role(args[0],args[1],eval(args[2]),))

elif cmd == 'list_roles':
  if len(args) != 2:
    print('list_roles requires 2 args')
    sys.exit(1)
  pp.pprint(client.list_roles(args[0],eval(args[1]),))

elif cmd == 'grant_revoke_role':
  if len(args) != 1:
    print('grant_revoke_role requires 1 args')
    sys.exit(1)
  pp.pprint(client.grant_revoke_role(eval(args[0]),))

elif cmd == 'get_principals_in_role':
  if len(args) != 1:
    print('get_principals_in_role requires 1 args')
    sys.exit(1)
  pp.pprint(client.get_principals_in_role(eval(args[0]),))

elif cmd == 'get_role_grants_for_principal':
  if len(args) != 1:
    print('get_role_grants_for_principal requires 1 args')
    sys.exit(1)
  pp.pprint(client.get_role_grants_for_principal(eval(args[0]),))

elif cmd == 'get_privilege_set':
  if len(args) != 3:
    print('get_privilege_set requires 3 args')
    sys.exit(1)
  pp.pprint(client.get_privilege_set(eval(args[0]),args[1],eval(args[2]),))

elif cmd == 'list_privileges':
  if len(args) != 3:
    print('list_privileges requires 3 args')
    sys.exit(1)
  pp.pprint(client.list_privileges(args[0],eval(args[1]),eval(args[2]),))

elif cmd == 'grant_privileges':
  if len(args) != 1:
    print('grant_privileges requires 1 args')
    sys.exit(1)
  pp.pprint(client.grant_privileges(eval(args[0]),))

elif cmd == 'revoke_privileges':
  if len(args) != 1:
    print('revoke_privileges requires 1 args')
    sys.exit(1)
  pp.pprint(client.revoke_privileges(eval(args[0]),))

elif cmd == 'grant_revoke_privileges':
  if len(args) != 1:
    print('grant_revoke_privileges requires 1 args')
    sys.exit(1)
  pp.pprint(client.grant_revoke_privileges(eval(args[0]),))

elif cmd == 'set_ugi':
  if len(args) != 2:
    print('set_ugi requires 2 args')
    sys.exit(1)
  pp.pprint(client.set_ugi(args[0],eval(args[1]),))

elif cmd == 'get_delegation_token':
  if len(args) != 2:
    print('get_delegation_token requires 2 args')
    sys.exit(1)
  pp.pprint(client.get_delegation_token(args[0],args[1],))

elif cmd == 'renew_delegation_token':
  if len(args) != 1:
    print('renew_delegation_token requires 1 args')
    sys.exit(1)
  pp.pprint(client.renew_delegation_token(args[0],))

elif cmd == 'cancel_delegation_token':
  if len(args) != 1:
    print('cancel_delegation_token requires 1 args')
    sys.exit(1)
  pp.pprint(client.cancel_delegation_token(args[0],))

elif cmd == 'get_open_txns':
  if len(args) != 0:
    print('get_open_txns requires 0 args')
    sys.exit(1)
  pp.pprint(client.get_open_txns())

elif cmd == 'get_open_txns_info':
  if len(args) != 0:
    print('get_open_txns_info requires 0 args')
    sys.exit(1)
  pp.pprint(client.get_open_txns_info())

elif cmd == 'open_txns':
  if len(args) != 1:
    print('open_txns requires 1 args')
    sys.exit(1)
  pp.pprint(client.open_txns(eval(args[0]),))

elif cmd == 'abort_txn':
  if len(args) != 1:
    print('abort_txn requires 1 args')
    sys.exit(1)
  pp.pprint(client.abort_txn(eval(args[0]),))

elif cmd == 'commit_txn':
  if len(args) != 1:
    print('commit_txn requires 1 args')
    sys.exit(1)
  pp.pprint(client.commit_txn(eval(args[0]),))

elif cmd == 'lock':
  if len(args) != 1:
    print('lock requires 1 args')
    sys.exit(1)
  pp.pprint(client.lock(eval(args[0]),))

elif cmd == 'check_lock':
  if len(args) != 1:
    print('check_lock requires 1 args')
    sys.exit(1)
  pp.pprint(client.check_lock(eval(args[0]),))

elif cmd == 'unlock':
  if len(args) != 1:
    print('unlock requires 1 args')
    sys.exit(1)
  pp.pprint(client.unlock(eval(args[0]),))

elif cmd == 'show_locks':
  if len(args) != 1:
    print('show_locks requires 1 args')
    sys.exit(1)
  pp.pprint(client.show_locks(eval(args[0]),))

elif cmd == 'heartbeat':
  if len(args) != 1:
    print('heartbeat requires 1 args')
    sys.exit(1)
  pp.pprint(client.heartbeat(eval(args[0]),))

elif cmd == 'heartbeat_txn_range':
  if len(args) != 1:
    print('heartbeat_txn_range requires 1 args')
    sys.exit(1)
  pp.pprint(client.heartbeat_txn_range(eval(args[0]),))

elif cmd == 'compact':
  if len(args) != 1:
    print('compact requires 1 args')
    sys.exit(1)
  pp.pprint(client.compact(eval(args[0]),))

elif cmd == 'show_compact':
  if len(args) != 1:
    print('show_compact requires 1 args')
    sys.exit(1)
  pp.pprint(client.show_compact(eval(args[0]),))

elif cmd == 'add_dynamic_partitions':
  if len(args) != 1:
    print('add_dynamic_partitions requires 1 args')
    sys.exit(1)
  pp.pprint(client.add_dynamic_partitions(eval(args[0]),))

elif cmd == 'get_next_notification':
  if len(args) != 1:
    print('get_next_notification requires 1 args')
    sys.exit(1)
  pp.pprint(client.get_next_notification(eval(args[0]),))

elif cmd == 'get_current_notificationEventId':
  if len(args) != 0:
    print('get_current_notificationEventId requires 0 args')
    sys.exit(1)
  pp.pprint(client.get_current_notificationEventId())

elif cmd == 'fire_listener_event':
  if len(args) != 1:
    print('fire_listener_event requires 1 args')
    sys.exit(1)
  pp.pprint(client.fire_listener_event(eval(args[0]),))

<<<<<<< HEAD
elif cmd == 'flushCache':
  if len(args) != 0:
    print 'flushCache requires 0 args'
    sys.exit(1)
  pp.pprint(client.flushCache())
=======
elif cmd == 'getName':
  if len(args) != 0:
    print('getName requires 0 args')
    sys.exit(1)
  pp.pprint(client.getName())

elif cmd == 'getVersion':
  if len(args) != 0:
    print('getVersion requires 0 args')
    sys.exit(1)
  pp.pprint(client.getVersion())

elif cmd == 'getStatus':
  if len(args) != 0:
    print('getStatus requires 0 args')
    sys.exit(1)
  pp.pprint(client.getStatus())

elif cmd == 'getStatusDetails':
  if len(args) != 0:
    print('getStatusDetails requires 0 args')
    sys.exit(1)
  pp.pprint(client.getStatusDetails())

elif cmd == 'getCounters':
  if len(args) != 0:
    print('getCounters requires 0 args')
    sys.exit(1)
  pp.pprint(client.getCounters())

elif cmd == 'getCounter':
  if len(args) != 1:
    print('getCounter requires 1 args')
    sys.exit(1)
  pp.pprint(client.getCounter(args[0],))

elif cmd == 'setOption':
  if len(args) != 2:
    print('setOption requires 2 args')
    sys.exit(1)
  pp.pprint(client.setOption(args[0],args[1],))

elif cmd == 'getOption':
  if len(args) != 1:
    print('getOption requires 1 args')
    sys.exit(1)
  pp.pprint(client.getOption(args[0],))

elif cmd == 'getOptions':
  if len(args) != 0:
    print('getOptions requires 0 args')
    sys.exit(1)
  pp.pprint(client.getOptions())

elif cmd == 'aliveSince':
  if len(args) != 0:
    print('aliveSince requires 0 args')
    sys.exit(1)
  pp.pprint(client.aliveSince())

elif cmd == 'getLimitedReflection':
  if len(args) != 0:
    print('getLimitedReflection requires 0 args')
    sys.exit(1)
  pp.pprint(client.getLimitedReflection())

elif cmd == 'reinitialize':
  if len(args) != 0:
    print('reinitialize requires 0 args')
    sys.exit(1)
  pp.pprint(client.reinitialize())

elif cmd == 'shutdown':
  if len(args) != 0:
    print('shutdown requires 0 args')
    sys.exit(1)
  pp.pprint(client.shutdown())
>>>>>>> e8b2c605

else:
  print('Unrecognized method %s' % cmd)
  sys.exit(1)

transport.close()<|MERGE_RESOLUTION|>--- conflicted
+++ resolved
@@ -20,137 +20,6 @@
 from hive_metastore.ttypes import *
 
 if len(sys.argv) <= 1 or sys.argv[1] == '--help':
-<<<<<<< HEAD
-  print ''
-  print 'Usage: ' + sys.argv[0] + ' [-h host[:port]] [-u url] [-f[ramed]] function [arg1 [arg2...]]'
-  print ''
-  print 'Functions:'
-  print '  string getMetaConf(string key)'
-  print '  void setMetaConf(string key, string value)'
-  print '  void create_database(Database database)'
-  print '  Database get_database(string name)'
-  print '  void drop_database(string name, bool deleteData, bool cascade)'
-  print '   get_databases(string pattern)'
-  print '   get_all_databases()'
-  print '  void alter_database(string dbname, Database db)'
-  print '  Type get_type(string name)'
-  print '  bool create_type(Type type)'
-  print '  bool drop_type(string type)'
-  print '   get_type_all(string name)'
-  print '   get_fields(string db_name, string table_name)'
-  print '   get_fields_with_environment_context(string db_name, string table_name, EnvironmentContext environment_context)'
-  print '   get_schema(string db_name, string table_name)'
-  print '   get_schema_with_environment_context(string db_name, string table_name, EnvironmentContext environment_context)'
-  print '  void create_table(Table tbl)'
-  print '  void create_table_with_environment_context(Table tbl, EnvironmentContext environment_context)'
-  print '  void drop_table(string dbname, string name, bool deleteData)'
-  print '  void drop_table_with_environment_context(string dbname, string name, bool deleteData, EnvironmentContext environment_context)'
-  print '   get_tables(string db_name, string pattern)'
-  print '   get_all_tables(string db_name)'
-  print '  Table get_table(string dbname, string tbl_name)'
-  print '   get_table_objects_by_name(string dbname,  tbl_names)'
-  print '   get_table_names_by_filter(string dbname, string filter, i16 max_tables)'
-  print '  void alter_table(string dbname, string tbl_name, Table new_tbl)'
-  print '  void alter_table_with_environment_context(string dbname, string tbl_name, Table new_tbl, EnvironmentContext environment_context)'
-  print '  void alter_table_with_cascade(string dbname, string tbl_name, Table new_tbl, bool cascade)'
-  print '  Partition add_partition(Partition new_part)'
-  print '  Partition add_partition_with_environment_context(Partition new_part, EnvironmentContext environment_context)'
-  print '  i32 add_partitions( new_parts)'
-  print '  i32 add_partitions_pspec( new_parts)'
-  print '  Partition append_partition(string db_name, string tbl_name,  part_vals)'
-  print '  AddPartitionsResult add_partitions_req(AddPartitionsRequest request)'
-  print '  Partition append_partition_with_environment_context(string db_name, string tbl_name,  part_vals, EnvironmentContext environment_context)'
-  print '  Partition append_partition_by_name(string db_name, string tbl_name, string part_name)'
-  print '  Partition append_partition_by_name_with_environment_context(string db_name, string tbl_name, string part_name, EnvironmentContext environment_context)'
-  print '  bool drop_partition(string db_name, string tbl_name,  part_vals, bool deleteData)'
-  print '  bool drop_partition_with_environment_context(string db_name, string tbl_name,  part_vals, bool deleteData, EnvironmentContext environment_context)'
-  print '  bool drop_partition_by_name(string db_name, string tbl_name, string part_name, bool deleteData)'
-  print '  bool drop_partition_by_name_with_environment_context(string db_name, string tbl_name, string part_name, bool deleteData, EnvironmentContext environment_context)'
-  print '  DropPartitionsResult drop_partitions_req(DropPartitionsRequest req)'
-  print '  Partition get_partition(string db_name, string tbl_name,  part_vals)'
-  print '  Partition exchange_partition( partitionSpecs, string source_db, string source_table_name, string dest_db, string dest_table_name)'
-  print '  Partition get_partition_with_auth(string db_name, string tbl_name,  part_vals, string user_name,  group_names)'
-  print '  Partition get_partition_by_name(string db_name, string tbl_name, string part_name)'
-  print '   get_partitions(string db_name, string tbl_name, i16 max_parts)'
-  print '   get_partitions_with_auth(string db_name, string tbl_name, i16 max_parts, string user_name,  group_names)'
-  print '   get_partitions_pspec(string db_name, string tbl_name, i32 max_parts)'
-  print '   get_partition_names(string db_name, string tbl_name, i16 max_parts)'
-  print '   get_partitions_ps(string db_name, string tbl_name,  part_vals, i16 max_parts)'
-  print '   get_partitions_ps_with_auth(string db_name, string tbl_name,  part_vals, i16 max_parts, string user_name,  group_names)'
-  print '   get_partition_names_ps(string db_name, string tbl_name,  part_vals, i16 max_parts)'
-  print '   get_partitions_by_filter(string db_name, string tbl_name, string filter, i16 max_parts)'
-  print '   get_part_specs_by_filter(string db_name, string tbl_name, string filter, i32 max_parts)'
-  print '  PartitionsByExprResult get_partitions_by_expr(PartitionsByExprRequest req)'
-  print '   get_partitions_by_names(string db_name, string tbl_name,  names)'
-  print '  void alter_partition(string db_name, string tbl_name, Partition new_part)'
-  print '  void alter_partitions(string db_name, string tbl_name,  new_parts)'
-  print '  void alter_partition_with_environment_context(string db_name, string tbl_name, Partition new_part, EnvironmentContext environment_context)'
-  print '  void rename_partition(string db_name, string tbl_name,  part_vals, Partition new_part)'
-  print '  bool partition_name_has_valid_characters( part_vals, bool throw_exception)'
-  print '  string get_config_value(string name, string defaultValue)'
-  print '   partition_name_to_vals(string part_name)'
-  print '   partition_name_to_spec(string part_name)'
-  print '  void markPartitionForEvent(string db_name, string tbl_name,  part_vals, PartitionEventType eventType)'
-  print '  bool isPartitionMarkedForEvent(string db_name, string tbl_name,  part_vals, PartitionEventType eventType)'
-  print '  Index add_index(Index new_index, Table index_table)'
-  print '  void alter_index(string dbname, string base_tbl_name, string idx_name, Index new_idx)'
-  print '  bool drop_index_by_name(string db_name, string tbl_name, string index_name, bool deleteData)'
-  print '  Index get_index_by_name(string db_name, string tbl_name, string index_name)'
-  print '   get_indexes(string db_name, string tbl_name, i16 max_indexes)'
-  print '   get_index_names(string db_name, string tbl_name, i16 max_indexes)'
-  print '  bool update_table_column_statistics(ColumnStatistics stats_obj)'
-  print '  bool update_partition_column_statistics(ColumnStatistics stats_obj)'
-  print '  ColumnStatistics get_table_column_statistics(string db_name, string tbl_name, string col_name)'
-  print '  ColumnStatistics get_partition_column_statistics(string db_name, string tbl_name, string part_name, string col_name)'
-  print '  TableStatsResult get_table_statistics_req(TableStatsRequest request)'
-  print '  PartitionsStatsResult get_partitions_statistics_req(PartitionsStatsRequest request)'
-  print '  AggrStats get_aggr_stats_for(PartitionsStatsRequest request)'
-  print '  bool set_aggr_stats_for(SetPartitionsStatsRequest request)'
-  print '  bool delete_partition_column_statistics(string db_name, string tbl_name, string part_name, string col_name)'
-  print '  bool delete_table_column_statistics(string db_name, string tbl_name, string col_name)'
-  print '  void create_function(Function func)'
-  print '  void drop_function(string dbName, string funcName)'
-  print '  void alter_function(string dbName, string funcName, Function newFunc)'
-  print '   get_functions(string dbName, string pattern)'
-  print '  Function get_function(string dbName, string funcName)'
-  print '  bool create_role(Role role)'
-  print '  bool drop_role(string role_name)'
-  print '   get_role_names()'
-  print '  bool grant_role(string role_name, string principal_name, PrincipalType principal_type, string grantor, PrincipalType grantorType, bool grant_option)'
-  print '  bool revoke_role(string role_name, string principal_name, PrincipalType principal_type)'
-  print '   list_roles(string principal_name, PrincipalType principal_type)'
-  print '  GrantRevokeRoleResponse grant_revoke_role(GrantRevokeRoleRequest request)'
-  print '  GetPrincipalsInRoleResponse get_principals_in_role(GetPrincipalsInRoleRequest request)'
-  print '  GetRoleGrantsForPrincipalResponse get_role_grants_for_principal(GetRoleGrantsForPrincipalRequest request)'
-  print '  PrincipalPrivilegeSet get_privilege_set(HiveObjectRef hiveObject, string user_name,  group_names)'
-  print '   list_privileges(string principal_name, PrincipalType principal_type, HiveObjectRef hiveObject)'
-  print '  bool grant_privileges(PrivilegeBag privileges)'
-  print '  bool revoke_privileges(PrivilegeBag privileges)'
-  print '  GrantRevokePrivilegeResponse grant_revoke_privileges(GrantRevokePrivilegeRequest request)'
-  print '   set_ugi(string user_name,  group_names)'
-  print '  string get_delegation_token(string token_owner, string renewer_kerberos_principal_name)'
-  print '  i64 renew_delegation_token(string token_str_form)'
-  print '  void cancel_delegation_token(string token_str_form)'
-  print '  GetOpenTxnsResponse get_open_txns()'
-  print '  GetOpenTxnsInfoResponse get_open_txns_info()'
-  print '  OpenTxnsResponse open_txns(OpenTxnRequest rqst)'
-  print '  void abort_txn(AbortTxnRequest rqst)'
-  print '  void commit_txn(CommitTxnRequest rqst)'
-  print '  LockResponse lock(LockRequest rqst)'
-  print '  LockResponse check_lock(CheckLockRequest rqst)'
-  print '  void unlock(UnlockRequest rqst)'
-  print '  ShowLocksResponse show_locks(ShowLocksRequest rqst)'
-  print '  void heartbeat(HeartbeatRequest ids)'
-  print '  HeartbeatTxnRangeResponse heartbeat_txn_range(HeartbeatTxnRangeRequest txns)'
-  print '  void compact(CompactionRequest rqst)'
-  print '  ShowCompactResponse show_compact(ShowCompactRequest rqst)'
-  print '  void add_dynamic_partitions(AddDynamicPartitions rqst)'
-  print '  NotificationEventResponse get_next_notification(NotificationEventRequest rqst)'
-  print '  CurrentNotificationEventId get_current_notificationEventId()'
-  print '  FireEventResponse fire_listener_event(FireEventRequest rqst)'
-  print '  void flushCache()'
-  print ''
-=======
   print('')
   print('Usage: ' + sys.argv[0] + ' [-h host[:port]] [-u url] [-f[ramed]] [-s[sl]] function [arg1 [arg2...]]')
   print('')
@@ -279,6 +148,7 @@
   print('  NotificationEventResponse get_next_notification(NotificationEventRequest rqst)')
   print('  CurrentNotificationEventId get_current_notificationEventId()')
   print('  FireEventResponse fire_listener_event(FireEventRequest rqst)')
+  print('  void flushCache()')
   print('  string getName()')
   print('  string getVersion()')
   print('  fb_status getStatus()')
@@ -288,12 +158,11 @@
   print('  void setOption(string key, string value)')
   print('  string getOption(string key)')
   print('   getOptions()')
+  print('  string getCpuProfile(i32 profileDurationInSec)')
   print('  i64 aliveSince()')
-  print('  reflection_limited.Service getLimitedReflection()')
   print('  void reinitialize()')
   print('  void shutdown()')
   print('')
->>>>>>> e8b2c605
   sys.exit(0)
 
 pp = pprint.PrettyPrinter(indent = 2)
@@ -1093,13 +962,12 @@
     sys.exit(1)
   pp.pprint(client.fire_listener_event(eval(args[0]),))
 
-<<<<<<< HEAD
 elif cmd == 'flushCache':
   if len(args) != 0:
-    print 'flushCache requires 0 args'
+    print('flushCache requires 0 args')
     sys.exit(1)
   pp.pprint(client.flushCache())
-=======
+
 elif cmd == 'getName':
   if len(args) != 0:
     print('getName requires 0 args')
@@ -1154,18 +1022,18 @@
     sys.exit(1)
   pp.pprint(client.getOptions())
 
+elif cmd == 'getCpuProfile':
+  if len(args) != 1:
+    print('getCpuProfile requires 1 args')
+    sys.exit(1)
+  pp.pprint(client.getCpuProfile(eval(args[0]),))
+
 elif cmd == 'aliveSince':
   if len(args) != 0:
     print('aliveSince requires 0 args')
     sys.exit(1)
   pp.pprint(client.aliveSince())
 
-elif cmd == 'getLimitedReflection':
-  if len(args) != 0:
-    print('getLimitedReflection requires 0 args')
-    sys.exit(1)
-  pp.pprint(client.getLimitedReflection())
-
 elif cmd == 'reinitialize':
   if len(args) != 0:
     print('reinitialize requires 0 args')
@@ -1177,7 +1045,6 @@
     print('shutdown requires 0 args')
     sys.exit(1)
   pp.pprint(client.shutdown())
->>>>>>> e8b2c605
 
 else:
   print('Unrecognized method %s' % cmd)

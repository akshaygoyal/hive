<?xml version="1.0" encoding="UTF-8" standalone="no"?>
<?xml-stylesheet type="text/xsl" href="configuration.xsl"?><!--
   Licensed to the Apache Software Foundation (ASF) under one or more
   contributor license agreements.  See the NOTICE file distributed with
   this work for additional information regarding copyright ownership.
   The ASF licenses this file to You under the Apache License, Version 2.0
   (the "License"); you may not use this file except in compliance with
   the License.  You may obtain a copy of the License at

       http://www.apache.org/licenses/LICENSE-2.0

   Unless required by applicable law or agreed to in writing, software
   distributed under the License is distributed on an "AS IS" BASIS,
   WITHOUT WARRANTIES OR CONDITIONS OF ANY KIND, either express or implied.
   See the License for the specific language governing permissions and
   limitations under the License.
--><configuration>
  <!-- WARNING!!! This file is auto generated for documentation purposes ONLY! -->
  <!-- WARNING!!! Any changes you make to this file will be ignored by Hive.   -->
  <!-- WARNING!!! You must make your changes in hive-site.xml instead.         -->
  <!-- Hive Execution Parameters -->
  <property>
    <key>hive.exec.script.wrapper</key>
    <value/>
    <description/>
  </property>
  <property>
    <key>hive.exec.plan</key>
    <value/>
    <description/>
  </property>
  <property>
    <key>hive.plan.serialization.format</key>
    <value>kryo</value>
    <description>
      Query plan format serialization between client and task nodes. 
      Two supported values are : kryo and javaXML. Kryo is default.
    </description>
  </property>
  <property>
    <key>hive.exec.scratchdir</key>
    <value>/tmp/hive-${system:user.name}</value>
    <description>Scratch space for Hive jobs</description>
  </property>
  <property>
    <key>hive.exec.local.scratchdir</key>
    <value>${system:java.io.tmpdir}/${system:user.name}</value>
    <description>Local scratch space for Hive jobs</description>
  </property>
  <property>
    <key>hive.scratch.dir.permission</key>
    <value>700</value>
    <description/>
  </property>
  <property>
    <key>hive.exec.submitviachild</key>
    <value>false</value>
    <description/>
  </property>
  <property>
    <key>hive.exec.submit.local.task.via.child</key>
    <value>true</value>
    <description>
      Determines whether local tasks (typically mapjoin hashtable generation phase) runs in 
      separate JVM (true recommended) or not. 
      Avoids the overhead of spawning new JVM, but can lead to out-of-memory issues.
    </description>
  </property>
  <property>
    <key>hive.exec.script.maxerrsize</key>
    <value>100000</value>
    <description>
      Maximum number of bytes a script is allowed to emit to standard error (per map-reduce task). 
      This prevents runaway scripts from filling logs partitions to capacity
    </description>
  </property>
  <property>
    <key>hive.exec.script.allow.partial.consumption</key>
    <value>false</value>
    <description>
      When enabled, this option allows a user script to exit successfully without consuming 
      all the data from the standard input.
    </description>
  </property>
  <property>
    <key>stream.stderr.reporter.prefix</key>
    <value>reporter:</value>
    <description>Streaming jobs that log to standard error with this prefix can log counter or status information.</description>
  </property>
  <property>
    <key>stream.stderr.reporter.enabled</key>
    <value>true</value>
    <description>Enable consumption of status and counter messages for streaming jobs.</description>
  </property>
  <property>
    <key>hive.exec.compress.output</key>
    <value>false</value>
    <description>
      This controls whether the final outputs of a query (to a local/HDFS file or a Hive table) is compressed. 
      The compression codec and other options are determined from Hadoop config variables mapred.output.compress*
    </description>
  </property>
  <property>
    <key>hive.exec.compress.intermediate</key>
    <value>false</value>
    <description>
      This controls whether intermediate files produced by Hive between multiple map-reduce jobs are compressed. 
      The compression codec and other options are determined from Hadoop config variables mapred.output.compress*
    </description>
  </property>
  <property>
    <key>hive.intermediate.compression.codec</key>
    <value/>
    <description/>
  </property>
  <property>
    <key>hive.intermediate.compression.type</key>
    <value/>
    <description/>
  </property>
  <property>
    <key>hive.exec.reducers.bytes.per.reducer</key>
    <value>1000000000</value>
    <description>size per reducer.The default is 1G, i.e if the input size is 10G, it will use 10 reducers.</description>
  </property>
  <property>
    <key>hive.exec.reducers.max</key>
    <value>999</value>
    <description>
      max number of reducers will be used. If the one specified in the configuration parameter mapred.reduce.tasks is
      negative, Hive will use this one as the max number of reducers when automatically determine number of reducers.
    </description>
  </property>
  <property>
    <key>hive.exec.pre.hooks</key>
    <value/>
    <description>
      Comma-separated list of pre-execution hooks to be invoked for each statement. 
      A pre-execution hook is specified as the name of a Java class which implements the 
      org.apache.hadoop.hive.ql.hooks.ExecuteWithHookContext interface.
    </description>
  </property>
  <property>
    <key>hive.exec.post.hooks</key>
    <value/>
    <description>
      Comma-separated list of post-execution hooks to be invoked for each statement. 
      A post-execution hook is specified as the name of a Java class which implements the 
      org.apache.hadoop.hive.ql.hooks.ExecuteWithHookContext interface.
    </description>
  </property>
  <property>
    <key>hive.exec.failure.hooks</key>
    <value/>
    <description>
      Comma-separated list of on-failure hooks to be invoked for each statement. 
      An on-failure hook is specified as the name of Java class which implements the 
      org.apache.hadoop.hive.ql.hooks.ExecuteWithHookContext interface.
    </description>
  </property>
  <property>
    <key>hive.client.stats.publishers</key>
    <value/>
    <description>
      Comma-separated list of statistics publishers to be invoked on counters on each job. 
      A client stats publisher is specified as the name of a Java class which implements the 
      org.apache.hadoop.hive.ql.stats.ClientStatsPublisher interface.
    </description>
  </property>
  <property>
    <key>hive.exec.parallel</key>
    <value>false</value>
    <description>Whether to execute jobs in parallel</description>
  </property>
  <property>
    <key>hive.exec.parallel.thread.number</key>
    <value>8</value>
    <description>How many jobs at most can be executed in parallel</description>
  </property>
  <property>
    <key>hive.mapred.reduce.tasks.speculative.execution</key>
    <value>true</value>
    <description>Whether speculative execution for reducers should be turned on. </description>
  </property>
  <property>
    <key>hive.exec.counters.pull.interval</key>
    <value>1000</value>
    <description>
      The interval with which to poll the JobTracker for the counters the running job. 
      The smaller it is the more load there will be on the jobtracker, the higher it is the less granular the caught will be.
    </description>
  </property>
  <property>
    <key>hive.exec.dynamic.partition</key>
    <value>true</value>
    <description>Whether or not to allow dynamic partitions in DML/DDL.</description>
  </property>
  <property>
    <key>hive.exec.dynamic.partition.mode</key>
    <value>strict</value>
    <description>
      In strict mode, the user must specify at least one static partition 
      in case the user accidentally overwrites all partitions.
    </description>
  </property>
  <property>
    <key>hive.exec.max.dynamic.partitions</key>
    <value>1000</value>
    <description>Maximum number of dynamic partitions allowed to be created in total.</description>
  </property>
  <property>
    <key>hive.exec.max.dynamic.partitions.pernode</key>
    <value>100</value>
    <description>Maximum number of dynamic partitions allowed to be created in each mapper/reducer node.</description>
  </property>
  <property>
    <key>hive.exec.max.created.files</key>
    <value>100000</value>
    <description>Maximum number of HDFS files created by all mappers/reducers in a MapReduce job.</description>
  </property>
  <property>
    <key>hive.downloaded.resources.dir</key>
    <value>${system:java.io.tmpdir}/${hive.session.id}_resources</value>
    <description>Temporary local directory for added resources in the remote file system.</description>
  </property>
  <property>
    <key>hive.exec.default.partition.name</key>
    <value>__HIVE_DEFAULT_PARTITION__</value>
    <description>
      The default partition name in case the dynamic partition column value is null/empty string or any other values that cannot be escaped. 
      This value must not contain any special character used in HDFS URI (e.g., ':', '%', '/' etc). 
      The user has to be aware that the dynamic partition value should not contain this value to avoid confusions.
    </description>
  </property>
  <property>
    <key>hive.lockmgr.zookeeper.default.partition.name</key>
    <value>__HIVE_DEFAULT_ZOOKEEPER_PARTITION__</value>
    <description/>
  </property>
  <property>
    <key>hive.exec.show.job.failure.debug.info</key>
    <value>true</value>
    <description>
      If a job fails, whether to provide a link in the CLI to the task with the
      most failures, along with debugging hints if applicable.
    </description>
  </property>
  <property>
    <key>hive.exec.job.debug.capture.stacktraces</key>
    <value>true</value>
    <description>
      Whether or not stack traces parsed from the task logs of a sampled failed task 
      for each failed job should be stored in the SessionState
    </description>
  </property>
  <property>
    <key>hive.exec.job.debug.timeout</key>
    <value>30000</value>
    <description/>
  </property>
  <property>
    <key>hive.exec.tasklog.debug.timeout</key>
    <value>20000</value>
    <description/>
  </property>
  <property>
    <key>hive.output.file.extension</key>
    <value/>
    <description>
      String used as a file extension for output files. 
      If not set, defaults to the codec extension for text files (e.g. ".gz"), or no extension otherwise.
    </description>
  </property>
  <property>
    <key>hive.exec.mode.local.auto</key>
    <value>false</value>
    <description>Let Hive determine whether to run in local mode automatically</description>
  </property>
  <property>
    <key>hive.exec.mode.local.auto.inputbytes.max</key>
    <value>134217728</value>
    <description>When hive.exec.mode.local.auto is true, input bytes should less than this for local mode.</description>
  </property>
  <property>
    <key>hive.exec.mode.local.auto.input.files.max</key>
    <value>4</value>
    <description>When hive.exec.mode.local.auto is true, the number of tasks should less than this for local mode.</description>
  </property>
  <property>
    <key>hive.exec.drop.ignorenonexistent</key>
    <value>true</value>
    <description>Do not report an error if DROP TABLE/VIEW specifies a non-existent table/view</description>
  </property>
  <property>
    <key>hive.ignore.mapjoin.hint</key>
    <value>true</value>
    <description>Ignore the mapjoin hint</description>
  </property>
  <property>
    <key>hive.file.max.footer</key>
    <value>100</value>
    <description>maximum number of lines for footer user can define for a table file</description>
  </property>
  <property>
    <key>hive.resultset.use.unique.column.names</key>
    <value>true</value>
    <description>
      Make column names unique in the result set by qualifying column names with table alias if needed.
      Table alias will be added to column names for queries of type "select *" or 
      if query explicitly uses table alias "select r1.x..".
    </description>
  </property>
  <property>
    <key>fs.har.impl</key>
    <value>org.apache.hadoop.hive.shims.HiveHarFileSystem</value>
    <description>The implementation for accessing Hadoop Archives. Note that this won't be applicable to Hadoop versions less than 0.20</description>
  </property>
  <property>
    <key>hive.metastore.metadb.dir</key>
    <value/>
    <description/>
  </property>
  <property>
    <key>hive.metastore.warehouse.dir</key>
    <value>/user/hive/warehouse</value>
    <description>location of default database for the warehouse</description>
  </property>
  <property>
    <key>hive.metastore.uris</key>
    <value/>
    <description>Thrift URI for the remote metastore. Used by metastore client to connect to remote metastore.</description>
  </property>
  <property>
    <key>hive.metastore.connect.retries</key>
    <value>3</value>
    <description>Number of retries while opening a connection to metastore</description>
  </property>
  <property>
    <key>hive.metastore.failure.retries</key>
    <value>1</value>
    <description>Number of retries upon failure of Thrift metastore calls</description>
  </property>
  <property>
    <key>hive.metastore.client.connect.retry.delay</key>
    <value>1</value>
    <description>Number of seconds for the client to wait between consecutive connection attempts</description>
  </property>
  <property>
    <key>hive.metastore.client.socket.timeout</key>
    <value>600</value>
    <description>MetaStore Client socket timeout in seconds</description>
  </property>
  <property>
    <key>javax.jdo.option.ConnectionPassword</key>
    <value>mine</value>
    <description>password to use against metastore database</description>
  </property>
  <property>
    <key>hive.metastore.ds.connection.url.hook</key>
    <value/>
    <description>Name of the hook to use for retrieving the JDO connection URL. If empty, the value in javax.jdo.option.ConnectionURL is used</description>
  </property>
  <property>
    <key>javax.jdo.option.Multithreaded</key>
    <value>true</value>
    <description>Set this to true if multiple threads access metastore through JDO concurrently.</description>
  </property>
  <property>
    <key>javax.jdo.option.ConnectionURL</key>
    <value>jdbc:derby:;databaseName=metastore_db;create=true</value>
    <description>JDBC connect string for a JDBC metastore</description>
  </property>
  <property>
    <key>hive.metastore.force.reload.conf</key>
    <value>false</value>
    <description>
      Whether to force reloading of the metastore configuration (including
      the connection URL, before the next metastore query that accesses the
      datastore. Once reloaded, this value is reset to false. Used for
      testing only.
    </description>
  </property>
  <property>
    <key>hive.hmshandler.retry.attempts</key>
    <value>1</value>
    <description>The number of times to retry a HMSHandler call if there were a connection error</description>
  </property>
  <property>
    <key>hive.hmshandler.retry.interval</key>
    <value>1000</value>
    <description>The number of milliseconds between HMSHandler retry attempts</description>
  </property>
  <property>
    <key>hive.hmshandler.force.reload.conf</key>
    <value>false</value>
    <description>
      Whether to force reloading of the HMSHandler configuration (including
      the connection URL, before the next metastore query that accesses the
      datastore. Once reloaded, this value is reset to false. Used for
      testing only.
    </description>
  </property>
  <property>
    <key>hive.metastore.server.min.threads</key>
    <value>200</value>
    <description>Minimum number of worker threads in the Thrift server's pool.</description>
  </property>
  <property>
    <key>hive.metastore.server.max.threads</key>
    <value>100000</value>
    <description>Maximum number of worker threads in the Thrift server's pool.</description>
  </property>
  <property>
    <key>hive.metastore.server.tcp.keepalive</key>
    <value>true</value>
    <description>Whether to enable TCP keepalive for the metastore server. Keepalive will prevent accumulation of half-open connections.</description>
  </property>
  <property>
    <key>hive.metastore.archive.intermediate.original</key>
    <value>_INTERMEDIATE_ORIGINAL</value>
    <description>
      Intermediate dir suffixes used for archiving. Not important what they
      are, as long as collisions are avoided
    </description>
  </property>
  <property>
    <key>hive.metastore.archive.intermediate.archived</key>
    <value>_INTERMEDIATE_ARCHIVED</value>
    <description/>
  </property>
  <property>
    <key>hive.metastore.archive.intermediate.extracted</key>
    <value>_INTERMEDIATE_EXTRACTED</value>
    <description/>
  </property>
  <property>
    <key>hive.metastore.kerberos.keytab.file</key>
    <value/>
    <description>The path to the Kerberos Keytab file containing the metastore Thrift server's service principal.</description>
  </property>
  <property>
    <key>hive.metastore.kerberos.principal</key>
    <value>hive-metastore/_HOST@EXAMPLE.COM</value>
    <description>
      The service principal for the metastore Thrift server. 
      The special string _HOST will be replaced automatically with the correct host name.
    </description>
  </property>
  <property>
    <key>hive.metastore.sasl.enabled</key>
    <value>false</value>
    <description>If true, the metastore Thrift interface will be secured with SASL. Clients must authenticate with Kerberos.</description>
  </property>
  <property>
    <key>hive.metastore.thrift.framed.transport.enabled</key>
    <value>false</value>
    <description>If true, the metastore Thrift interface will use TFramedTransport. When false (default) a standard TTransport is used.</description>
  </property>
  <property>
    <key>hive.cluster.delegation.token.store.class</key>
    <value>org.apache.hadoop.hive.thrift.MemoryTokenStore</value>
    <description>The delegation token store implementation. Set to org.apache.hadoop.hive.thrift.ZooKeeperTokenStore for load-balanced cluster.</description>
  </property>
  <property>
    <key>hive.cluster.delegation.token.store.zookeeper.connectString</key>
    <value/>
    <description>The ZooKeeper token store connect string.</description>
  </property>
  <property>
    <key>hive.cluster.delegation.token.store.zookeeper.znode</key>
    <value>/hive/cluster/delegation</value>
    <description>The root path for token store data.</description>
  </property>
  <property>
    <key>hive.cluster.delegation.token.store.zookeeper.acl</key>
    <value/>
    <description>ACL for token store entries. List comma separated all server principals for the cluster.</description>
  </property>
  <property>
    <key>hive.metastore.cache.pinobjtypes</key>
    <value>Table,StorageDescriptor,SerDeInfo,Partition,Database,Type,FieldSchema,Order</value>
    <description>List of comma separated metastore object types that should be pinned in the cache</description>
  </property>
  <property>
    <key>datanucleus.connectionPoolingType</key>
    <value>BONECP</value>
    <description>Specify connection pool library for datanucleus</description>
  </property>
  <property>
    <key>datanucleus.validateTables</key>
    <value>false</value>
    <description>validates existing schema against code. turn this on if you want to verify existing schema</description>
  </property>
  <property>
    <key>datanucleus.validateColumns</key>
    <value>false</value>
    <description>validates existing schema against code. turn this on if you want to verify existing schema</description>
  </property>
  <property>
    <key>datanucleus.validateConstraints</key>
    <value>false</value>
    <description>validates existing schema against code. turn this on if you want to verify existing schema</description>
  </property>
  <property>
    <key>datanucleus.storeManagerType</key>
    <value>rdbms</value>
    <description>metadata store type</description>
  </property>
  <property>
    <key>datanucleus.autoCreateSchema</key>
    <value>true</value>
    <description>creates necessary schema on a startup if one doesn't exist. set this to false, after creating it once</description>
  </property>
  <property>
    <key>datanucleus.fixedDatastore</key>
    <value>false</value>
    <description/>
  </property>
  <property>
    <key>hive.metastore.schema.verification</key>
    <value>false</value>
    <description>
      Enforce metastore schema version consistency.
      True: Verify that version information stored in metastore matches with one from Hive jars.  Also disable automatic
            schema migration attempt. Users are required to manually migrate schema after Hive upgrade which ensures
            proper metastore schema migration. (Default)
      False: Warn if the version information stored in metastore doesn't match with one from in Hive jars.
    </description>
  </property>
  <property>
    <key>datanucleus.autoStartMechanismMode</key>
    <value>checked</value>
    <description>throw exception if metadata tables are incorrect</description>
  </property>
  <property>
    <key>datanucleus.transactionIsolation</key>
    <value>read-committed</value>
    <description>Default transaction isolation level for identity generation.</description>
  </property>
  <property>
    <key>datanucleus.cache.level2</key>
    <value>false</value>
    <description>Use a level 2 cache. Turn this off if metadata is changed independently of Hive metastore server</description>
  </property>
  <property>
    <key>datanucleus.cache.level2.type</key>
    <value>none</value>
    <description/>
  </property>
  <property>
    <key>datanucleus.identifierFactory</key>
    <value>datanucleus1</value>
    <description>
      Name of the identifier factory to use when generating table/column names etc. 
      'datanucleus1' is used for backward compatibility with DataNucleus v1
    </description>
  </property>
  <property>
    <key>datanucleus.rdbms.useLegacyNativeValueStrategy</key>
    <value>true</value>
    <description/>
  </property>
  <property>
    <key>datanucleus.plugin.pluginRegistryBundleCheck</key>
    <value>LOG</value>
    <description>Defines what happens when plugin bundles are found and are duplicated [EXCEPTION|LOG|NONE]</description>
  </property>
  <property>
    <key>hive.metastore.batch.retrieve.max</key>
    <value>300</value>
    <description>
      Maximum number of objects (tables/partitions) can be retrieved from metastore in one batch. 
      The higher the number, the less the number of round trips is needed to the Hive metastore server, 
      but it may also cause higher memory requirement at the client side.
    </description>
  </property>
  <property>
    <key>hive.metastore.batch.retrieve.table.partition.max</key>
    <value>1000</value>
    <description>Maximum number of table partitions that metastore internally retrieves in one batch.</description>
  </property>
  <property>
    <key>hive.metastore.init.hooks</key>
    <value/>
    <description>
      A comma separated list of hooks to be invoked at the beginning of HMSHandler initialization. 
      An init hook is specified as the name of Java class which extends org.apache.hadoop.hive.metastore.MetaStoreInitListener.
    </description>
  </property>
  <property>
    <key>hive.metastore.pre.event.listeners</key>
    <value/>
    <description>List of comma separated listeners for metastore events.</description>
  </property>
  <property>
    <key>hive.metastore.event.listeners</key>
    <value/>
    <description/>
  </property>
  <property>
    <key>hive.metastore.authorization.storage.checks</key>
    <value>false</value>
    <description>
      Should the metastore do authorization checks against the underlying storage (usually hdfs) 
      for operations like drop-partition (disallow the drop-partition if the user in
      question doesn't have permissions to delete the corresponding directory
      on the storage).
    </description>
  </property>
  <property>
    <key>hive.metastore.event.clean.freq</key>
    <value>0</value>
    <description>Frequency at which timer task runs to purge expired events in metastore(in seconds).</description>
  </property>
  <property>
    <key>hive.metastore.event.expiry.duration</key>
    <value>0</value>
    <description>Duration after which events expire from events table (in seconds)</description>
  </property>
  <property>
    <key>hive.metastore.execute.setugi</key>
    <value>true</value>
    <description>
      In unsecure mode, setting this property to true will cause the metastore to execute DFS operations using 
      the client's reported user and group permissions. Note that this property must be set on 
      both the client and server sides. Further note that its best effort. 
      If client sets its to true and server sets it to false, client setting will be ignored.
    </description>
  </property>
  <property>
    <key>hive.metastore.partition.name.whitelist.pattern</key>
    <value/>
    <description>Partition names will be checked against this regex pattern and rejected if not matched.</description>
  </property>
  <property>
    <key>hive.metastore.integral.jdo.pushdown</key>
    <value>false</value>
    <description>
      Allow JDO query pushdown for integral partition columns in metastore. Off by default. This
      improves metastore perf for integral columns, especially if there's a large number of partitions.
      However, it doesn't work correctly with integral values that are not normalized (e.g. have
      leading zeroes, like 0012). If metastore direct SQL is enabled and works, this optimization
      is also irrelevant.
    </description>
  </property>
  <property>
    <key>hive.metastore.try.direct.sql</key>
    <value>true</value>
    <description/>
  </property>
  <property>
    <key>hive.metastore.try.direct.sql.ddl</key>
    <value>true</value>
    <description/>
  </property>
  <property>
    <key>hive.metastore.disallow.incompatible.col.type.changes</key>
    <value>false</value>
    <description>
      If true (default is false), ALTER TABLE operations which change the type of 
      a column (say STRING) to an incompatible type (say MAP&lt;STRING, STRING&gt;) are disallowed.  
      RCFile default SerDe (ColumnarSerDe) serializes the values in such a way that the
      datatypes can be converted from string to any type. The map is also serialized as
      a string, which can be read as a string as well. However, with any binary 
      serialization, this is not true. Blocking the ALTER TABLE prevents ClassCastExceptions
      when subsequently trying to access old partitions. 
      
<<<<<<< HEAD
    Primitive types like INT, STRING, BIGINT, etc are compatible with each other and are 
    not blocked.  

    See HIVE-4409 for more details.
</description>
</property>

<property>
  <name>hive.metastore.end.function.listeners</name>
  <value></value>
  <description>list of comma separated listeners for the end of metastore functions.</description>
</property>

<property>
  <name>hive.metastore.event.expiry.duration</name>
  <value>0</value>
  <description>Duration after which events expire from events table (in seconds)</description>
</property>

<property>
  <name>hive.metastore.event.clean.freq</name>
  <value>0</value>
  <description>Frequency at which timer task runs to purge expired events in metastore(in seconds).</description>
</property>

<property>
  <name>hive.metastore.connect.retries</name>
  <value>5</value>
  <description>Number of retries while opening a connection to metastore</description>
</property>

<property>
  <name>hive.metastore.failure.retries</name>
  <value>3</value>
  <description>Number of retries upon failure of Thrift metastore calls</description>
</property>

<property>
  <name>hive.metastore.client.connect.retry.delay</name>
  <value>1</value>
  <description>Number of seconds for the client to wait between consecutive connection attempts</description>
</property>

<property>
  <name>hive.metastore.client.socket.timeout</name>
  <value>20</value>
  <description>MetaStore Client socket timeout in seconds</description>
</property>

<property>
  <name>hive.metastore.rawstore.impl</name>
  <value>org.apache.hadoop.hive.metastore.ObjectStore</value>
  <description>Name of the class that implements org.apache.hadoop.hive.metastore.rawstore interface. This class is used to store and retrieval of raw metadata objects such as table, database</description>
</property>

<property>
  <name>hive.metastore.batch.retrieve.max</name>
  <value>300</value>
  <description>Maximum number of objects (tables/partitions) can be retrieved from metastore in one batch. The higher the number, the less the number of round trips is needed to the Hive metastore server, but it may also cause higher memory requirement at the client side.</description>
</property>

<property>
  <name>hive.metastore.batch.retrieve.table.partition.max</name>
  <value>1000</value>
  <description>Maximum number of table partitions that metastore internally retrieves in one batch.</description>
</property>

<property>
  <name>hive.default.fileformat</name>
  <value>TextFile</value>
  <description>Default file format for CREATE TABLE statement. Options are TextFile and SequenceFile. Users can explicitly say CREATE TABLE ... STORED AS &lt;TEXTFILE|SEQUENCEFILE&gt; to override</description>
</property>

<property>
  <name>hive.default.rcfile.serde</name>
  <value>org.apache.hadoop.hive.serde2.columnar.LazyBinaryColumnarSerDe</value>
  <description>The default SerDe Hive will use for the RCFile format</description>
</property>

<property>
  <name>hive.fileformat.check</name>
  <value>true</value>
  <description>Whether to check file format or not when loading data files</description>
</property>

<property>
  <name>hive.file.max.footer</name>
  <value>100</value>
  <description>maximum number of lines for footer user can define for a table file</description>
</property>

<property>
  <name>hive.map.aggr</name>
  <value>true</value>
  <description>Whether to use map-side aggregation in Hive Group By queries</description>
</property>

<property>
  <name>hive.groupby.skewindata</name>
  <value>false</value>
  <description>Whether there is skew in data to optimize group by queries</description>
</property>

<property>
  <name>hive.optimize.multigroupby.common.distincts</name>
  <value>true</value>
  <description>Whether to optimize a multi-groupby query with the same distinct.
    Consider a query like:

      from src
        insert overwrite table dest1 select col1, count(distinct colx) group by col1
        insert overwrite table dest2 select col2, count(distinct colx) group by col2;

    With this parameter set to true, first we spray by the distinct value (colx), and then
    perform the 2 groups bys. This makes sense if map-side aggregation is turned off. However,
    with maps-side aggregation, it might be useful in some cases to treat the 2 inserts independently, 
    thereby performing the query above in 2MR jobs instead of 3 (due to spraying by distinct key first).
    If this parameter is turned off, we don't consider the fact that the distinct key is the same across
    different MR jobs.
  </description>
</property>

<property>
  <name>hive.groupby.mapaggr.checkinterval</name>
  <value>100000</value>
  <description>Number of rows after which size of the grouping keys/aggregation classes is performed</description>
</property>

<property>
  <name>hive.mapred.local.mem</name>
  <value>0</value>
  <description>For local mode, memory of the mappers/reducers</description>
</property>

<property>
  <name>hive.mapjoin.followby.map.aggr.hash.percentmemory</name>
  <value>0.3</value>
  <description>Portion of total memory to be used by map-side group aggregation hash table, when this group by is followed by map join</description>
</property>

<property>
  <name>hive.map.aggr.hash.force.flush.memory.threshold</name>
  <value>0.9</value>
  <description>The max memory to be used by map-side group aggregation hash table, if the memory usage is higher than this number, force to flush data</description>
</property>

<property>
  <name>hive.map.aggr.hash.percentmemory</name>
  <value>0.5</value>
  <description>Portion of total memory to be used by map-side group aggregation hash table</description>
</property>

<property>
  <name>hive.session.history.enabled</name>
  <value>false</value>
  <description>Whether to log Hive query, query plan, runtime statistics etc.</description>
</property>

<property>
  <name>hive.map.aggr.hash.min.reduction</name>
  <value>0.5</value>
  <description>Hash aggregation will be turned off if the ratio between hash
  table size and input rows is bigger than this number. Set to 1 to make sure
  hash aggregation is never turned off.</description>
</property>

<property>
  <name>hive.optimize.index.filter</name>
  <value>false</value>
  <description>Whether to enable automatic use of indexes</description>
</property>

<property>
  <name>hive.optimize.index.groupby</name>
  <value>false</value>
  <description>Whether to enable optimization of group-by queries using Aggregate indexes.</description>
</property>

<property>
  <name>hive.optimize.ppd</name>
  <value>true</value>
  <description>Whether to enable predicate pushdown</description>
</property>

<property>
  <name>hive.optimize.ppd.storage</name>
  <value>true</value>
  <description>Whether to push predicates down into storage handlers.  Ignored when hive.optimize.ppd is false.</description>
</property>

<property>
  <name>hive.ppd.recognizetransivity</name>
  <value>true</value>
  <description>Whether to transitively replicate predicate filters over equijoin conditions.</description>
</property>

<property>
  <name>hive.optimize.groupby</name>
  <value>true</value>
  <description>Whether to enable the bucketed group by from bucketed partitions/tables.</description>
</property>

<property>
  <name>hive.optimize.sort.dynamic.partition</name>
  <value>true</value>
  <description>When enabled dynamic partitioning column will be globally sorted.
  This way we can keep only one record writer open for each partition value
  in the reducer thereby reducing the memory pressure on reducers.</description>
</property>

<property>
  <name>hive.optimize.skewjoin.compiletime</name>
  <value>false</value>
  <description>Whether to create a separate plan for skewed keys for the tables in the join.
    This is based on the skewed keys stored in the metadata. At compile time, the plan is broken
    into different joins: one for the skewed keys, and the other for the remaining keys. And then,
    a union is performed for the 2 joins generated above. So unless the same skewed key is present
    in both the joined tables, the join for the skewed key will be performed as a map-side join.

    The main difference between this parameter and hive.optimize.skewjoin is that this parameter
    uses the skew information stored in the metastore to optimize the plan at compile time itself.
    If there is no skew information in the metadata, this parameter will not have any affect.
    Both hive.optimize.skewjoin.compiletime and hive.optimize.skewjoin should be set to true.
    Ideally, hive.optimize.skewjoin should be renamed as hive.optimize.skewjoin.runtime, but not doing
    so for backward compatibility.

    If the skew information is correctly stored in the metadata, hive.optimize.skewjoin.compiletime
    would change the query plan to take care of it, and hive.optimize.skewjoin will be a no-op.
  </description>
</property>

<property>
  <name>hive.optimize.union.remove</name>
  <value>false</value>
  <description>
    Whether to remove the union and push the operators between union and the filesink above
    union. This avoids an extra scan of the output by union. This is independently useful for union
    queries, and specially useful when hive.optimize.skewjoin.compiletime is set to true, since an
    extra union is inserted.

    The merge is triggered if either of hive.merge.mapfiles or hive.merge.mapredfiles is set to true.
    If the user has set hive.merge.mapfiles to true and hive.merge.mapredfiles to false, the idea was the
    number of reducers are few, so the number of files anyway are small. However, with this optimization,
    we are increasing the number of files possibly by a big margin. So, we merge aggressively.</description>
</property>

<property>
  <name>hive.cbo.enable</name>
  <value>false</value>
  <description>
    Flag to control enabling Cost Based Optimizations using Optiq framework.
  </description>
</property>

<property>
  <name>hive.cbo.max.joins.supported</name>
  <value>10</value>
  <description>
    Control queries that will be considered for join reordering, based on number of joins in them.
    Beyond a certain number of joins, the cost of considering possible permutations is prohibitive.
  </description>
</property>

<property>
  <name>hive.mapred.supports.subdirectories</name>
  <value>false</value>
  <description>Whether the version of Hadoop which is running supports sub-directories for tables/partitions.
    Many Hive optimizations can be applied if the Hadoop version supports sub-directories for
    tables/partitions. It was added by MAPREDUCE-1501</description>
</property>

<property>
  <name>hive.multigroupby.singlereducer</name>
  <value>false</value>
  <description>Whether to optimize multi group by query to generate single M/R
  job plan. If the multi group by query has common group by keys, it will be
  optimized to generate single M/R job.</description>
</property>

<property>
  <name>hive.map.groupby.sorted</name>
  <value>false</value>
  <description>If the bucketing/sorting properties of the table exactly match the grouping key, whether to
    perform the group by in the mapper by using BucketizedHiveInputFormat. The only downside to this
    is that it limits the number of mappers to the number of files.
  </description>
</property>

<property>
  <name>hive.map.groupby.sorted.testmode</name>
  <value>false</value>
  <description>If the bucketing/sorting properties of the table exactly match the grouping key, whether to
    perform the group by in the mapper by using BucketizedHiveInputFormat. If the test mode is set, the plan
    is not converted, but a query property is set to denote the same.
  </description>
</property>

<property>
  <name>hive.new.job.grouping.set.cardinality</name>
  <value>30</value>
  <description>
    Whether a new map-reduce job should be launched for grouping sets/rollups/cubes.
    For a query like: select a, b, c, count(1) from T group by a, b, c with rollup;
    4 rows are created per row: (a, b, c), (a, b, null), (a, null, null), (null, null, null).
    This can lead to explosion across map-reduce boundary if the cardinality of T is very high,
    and map-side aggregation does not do a very good job. 

    This parameter decides if Hive should add an additional map-reduce job. If the grouping set
    cardinality (4 in the example above), is more than this value, a new MR job is added under the
    assumption that the original group by will reduce the data size.
  </description>
</property>

<property>
  <name>hive.join.emit.interval</name>
  <value>1000</value>
  <description>How many rows in the right-most join operand Hive should buffer before emitting the
  join result.</description>
</property>

<property>
  <name>hive.join.cache.size</name>
  <value>25000</value>
  <description>How many rows in the joining tables (except the streaming table) should be cached
  in memory.</description>
</property>

<property>
  <name>hive.smbjoin.cache.rows</name>
  <value>10000</value>
  <description>How many rows with the same key value should be cached in memory per SMB joined
  table.</description>
</property>

<property>
  <name>hive.optimize.skewjoin</name>
  <value>false</value>
  <description>Whether to enable skew join optimization.
    The algorithm is as follows: At runtime, detect the keys with a large skew. Instead of
    processing those keys, store them temporarily in an HDFS directory. In a follow-up map-reduce
    job, process those skewed keys. The same key need not be skewed for all the tables, and so,
    the follow-up map-reduce job (for the skewed keys) would be much faster, since it would be a
    map-join.
</description>
</property>

<property>
  <name>hive.skewjoin.key</name>
  <value>100000</value>
  <description>Determine if we get a skew key in join. If we see more
	than the specified number of rows with the same key in join operator,
	we think the key as a skew join key. </description>
</property>

<property>
  <name>hive.skewjoin.mapjoin.map.tasks</name>
  <value>10000</value>
  <description> Determine the number of map task used in the follow up map join job
	for a skew join. It should be used together with hive.skewjoin.mapjoin.min.split
	to perform a fine grained control.</description>
</property>

<property>
  <name>hive.skewjoin.mapjoin.min.split</name>
  <value>33554432</value>
  <description> Determine the number of map task at most used in the follow up map join job
	for a skew join by specifying the minimum split size. It should be used together with
	hive.skewjoin.mapjoin.map.tasks to perform a fine grained control.</description>
</property>

<property>
  <name>hive.mapred.mode</name>
  <value>nonstrict</value>
  <description>The mode in which the Hive operations are being performed.
     In strict mode, some risky queries are not allowed to run. They include:
       Cartesian Product.
       No partition being picked up for a query.
       Comparing bigints and strings.
       Comparing bigints and doubles.
       Orderby without limit.
  </description>
</property>

<property>
  <name>hive.enforce.bucketmapjoin</name>
  <value>false</value>
  <description>If the user asked for bucketed map-side join, and it cannot be performed,
    should the query fail or not ? For example, if the buckets in the tables being joined are
    not a multiple of each other, bucketed map-side join cannot be performed, and the
    query will fail if hive.enforce.bucketmapjoin is set to true.
  </description>
</property>

<property>
  <name>hive.exec.script.maxerrsize</name>
  <value>100000</value>
  <description>Maximum number of bytes a script is allowed to emit to standard error (per map-reduce task). This prevents runaway scripts from filling logs partitions to capacity </description>
</property>

<property>
  <name>hive.exec.script.allow.partial.consumption</name>
  <value>false</value>
  <description> When enabled, this option allows a user script to exit successfully without consuming all the data from the standard input.
  </description>
</property>

<property>
  <name>hive.script.operator.id.env.var</name>
  <value>HIVE_SCRIPT_OPERATOR_ID</value>
  <description> Name of the environment variable that holds the unique script operator ID in the user's transform function (the custom mapper/reducer that the user has specified in the query)
  </description>
</property>

<property>
  <name>hive.script.operator.truncate.env</name>
  <value>false</value>
  <description>Truncate each environment variable for external script in scripts operator to 20KB (to fit system limits)</description>
</property>

<property>
  <name>hive.exec.compress.output</name>
  <value>false</value>
  <description> This controls whether the final outputs of a query (to a local/HDFS file or a Hive table) is compressed. The compression codec and other options are determined from Hadoop config variables mapred.output.compress* </description>
</property>

<property>
  <name>hive.exec.compress.intermediate</name>
  <value>false</value>
  <description> This controls whether intermediate files produced by Hive between multiple map-reduce jobs are compressed. The compression codec and other options are determined from Hadoop config variables mapred.output.compress* </description>
</property>

<property>
  <name>hive.exec.parallel</name>
  <value>false</value>
  <description>Whether to execute jobs in parallel</description>
</property>

<property>
  <name>hive.exec.parallel.thread.number</name>
  <value>8</value>
  <description>How many jobs at most can be executed in parallel</description>
</property>

<property>
  <name>hive.exec.rowoffset</name>
  <value>false</value>
  <description>Whether to provide the row offset virtual column</description>
</property>

<property>
  <name>hive.counters.group.name</name>
  <value>HIVE</value>
  <description>The name of counter group for internal Hive variables (CREATED_FILE, FATAL_ERROR, etc.)</description>
</property>

<property>
  <name>hive.hwi.war.file</name>
  <value>lib/hive-hwi-@VERSION@.war</value>
  <description>This sets the path to the HWI war file, relative to ${HIVE_HOME}. </description>
</property>

<property>
  <name>hive.hwi.listen.host</name>
  <value>0.0.0.0</value>
  <description>This is the host address the Hive Web Interface will listen on</description>
</property>

<property>
  <name>hive.hwi.listen.port</name>
  <value>9999</value>
  <description>This is the port the Hive Web Interface will listen on</description>
</property>

<property>
  <name>hive.exec.pre.hooks</name>
  <value></value>
  <description>Comma-separated list of pre-execution hooks to be invoked for each statement.  A pre-execution hook is specified as the name of a Java class which implements the org.apache.hadoop.hive.ql.hooks.ExecuteWithHookContext interface.</description>
</property>

<property>
  <name>hive.exec.post.hooks</name>
  <value></value>
  <description>Comma-separated list of post-execution hooks to be invoked for each statement.  A post-execution hook is specified as the name of a Java class which implements the org.apache.hadoop.hive.ql.hooks.ExecuteWithHookContext interface.</description>
</property>

<property>
  <name>hive.exec.failure.hooks</name>
  <value></value>
  <description>Comma-separated list of on-failure hooks to be invoked for each statement.  An on-failure hook is specified as the name of Java class which implements the org.apache.hadoop.hive.ql.hooks.ExecuteWithHookContext interface.</description>
</property>

<property>
  <name>hive.metastore.init.hooks</name>
  <value></value>
  <description>A comma separated list of hooks to be invoked at the beginning of HMSHandler initialization. An init hook is specified as the name of Java class which extends org.apache.hadoop.hive.metastore.MetaStoreInitListener.</description>
</property>

<property>
  <name>hive.client.stats.publishers</name>
  <value></value>
  <description>Comma-separated list of statistics publishers to be invoked on counters on each job.  A client stats publisher is specified as the name of a Java class which implements the org.apache.hadoop.hive.ql.stats.ClientStatsPublisher interface.</description>
</property>

<property>
  <name>hive.client.stats.counters</name>
  <value></value>
  <description>Subset of counters that should be of interest for hive.client.stats.publishers (when one wants to limit their publishing). Non-display names should be used</description>
</property>

<property>
  <name>hive.merge.mapfiles</name>
  <value>true</value>
  <description>Merge small files at the end of a map-only job</description>
</property>

<property>
  <name>hive.merge.mapredfiles</name>
  <value>false</value>
  <description>Merge small files at the end of a map-reduce job</description>
</property>

<property>
  <name>hive.merge.tezfiles</name>
  <value>false</value>
  <description>Merge small files at the end of a Tez DAG</description>
</property>

<property>
  <name>hive.heartbeat.interval</name>
  <value>1000</value>
  <description>Send a heartbeat after this interval - used by mapjoin and filter operators</description>
</property>

<property>
  <name>hive.merge.size.per.task</name>
  <value>256000000</value>
  <description>Size of merged files at the end of the job</description>
</property>

<property>
  <name>hive.merge.smallfiles.avgsize</name>
  <value>16000000</value>
  <description>When the average output file size of a job is less than this number, Hive will start an additional map-reduce job to merge the output files into bigger files.  This is only done for map-only jobs if hive.merge.mapfiles is true, and for map-reduce jobs if hive.merge.mapredfiles is true.</description>
</property>

<property>
  <name>hive.mapjoin.smalltable.filesize</name>
  <value>25000000</value>
  <description>The threshold for the input file size of the small tables; if the file size is smaller than this threshold, it will try to convert the common join into map join</description>
</property>

<property>
  <name>hive.ignore.mapjoin.hint</name>
  <value>true</value>
  <description>Ignore the mapjoin hint</description>
</property>

<property>
  <name>hive.mapjoin.localtask.max.memory.usage</name>
  <value>0.90</value>
  <description>This number means how much memory the local task can take to hold the key/value into an in-memory hash table. If the local task's memory usage is more than this number, the local task will abort by itself. It means the data of the small table is too large to be held in memory.</description>
</property>

<property>
  <name>hive.mapjoin.followby.gby.localtask.max.memory.usage</name>
  <value>0.55</value>
  <description>This number means how much memory the local task can take to hold the key/value into an in-memory hash table when this map join is followed by a group by. If the local task's memory usage is more than this number, the local task will abort by itself. It means the data of the small table is too large to be held in memory.</description>
</property>

<property>
  <name>hive.mapjoin.check.memory.rows</name>
  <value>100000</value>
  <description>The number means after how many rows processed it needs to check the memory usage</description>
</property>

<property>
  <name>hive.auto.convert.join</name>
  <value>true</value>
  <description>Whether Hive enables the optimization about converting common join into mapjoin based
  on the input file size</description>
</property>

<property>
  <name>hive.auto.convert.join.noconditionaltask</name>
  <value>true</value>
  <description>Whether Hive enables the optimization about converting common join into mapjoin based on the input file 
    size. If this parameter is on, and the sum of size for n-1 of the tables/partitions for a n-way join is smaller than the
    specified size, the join is directly converted to a mapjoin (there is no conditional task).
  </description>
</property>

<property>
  <name>hive.auto.convert.join.noconditionaltask.size</name>
  <value>10000000</value>
  <description>If hive.auto.convert.join.noconditionaltask is off, this parameter does not take affect. However, if it
    is on, and the sum of size for n-1 of the tables/partitions for a n-way join is smaller than this size, the join is directly
    converted to a mapjoin(there is no conditional task). The default is 10MB
  </description>
</property>

<property>
  <name>hive.auto.convert.join.use.nonstaged</name>
  <value>false</value>
  <description>For conditional joins, if input stream from a small alias can be directly applied to join operator without
    filtering or projection, the alias need not to be pre-staged in distributed cache via mapred local task.
    Currently, this is not working with vectorization or tez execution engine.
  </description>
</property>

<property>
  <name>hive.script.auto.progress</name>
  <value>false</value>
  <description>Whether Hive Transform/Map/Reduce Clause should automatically send progress information to TaskTracker to avoid the task getting killed because of inactivity.  Hive sends progress information when the script is outputting to stderr.  This option removes the need of periodically producing stderr messages, but users should be cautious because this may prevent infinite loops in the scripts to be killed by TaskTracker. </description>
</property>

<property>
  <name>hive.script.serde</name>
  <value>org.apache.hadoop.hive.serde2.lazy.LazySimpleSerDe</value>
  <description>The default SerDe for transmitting input data to and reading output data from the user scripts. </description>
</property>

<property>
  <name>hive.binary.record.max.length</name>
  <value>1000</value>
  <description>Read from a binary stream and treat each hive.binary.record.max.length bytes as a record.
  The last record before the end of stream can have less than hive.binary.record.max.length bytes</description>
</property>

<property>
  <name>hive.server2.max.start.attempts</name>
  <value>30</value>
  <description>This number of times HiveServer2 will attempt to start before exiting, sleeping 60 seconds between retries. The default of 30 will keep trying for 30 minutes.</description>
</property>

<property>
  <name>hive.server2.transport.mode</name>
  <value>binary</value>
  <description>Server transport mode. "binary" or "http".</description>
</property>

<property>
  <name>hive.server2.thrift.http.port</name>
  <value>10001</value>
  <description>Port number when in HTTP mode.</description>
</property> 

<property>
  <name>hive.server2.thrift.http.path</name>
  <value>cliservice</value>
  <description>Path component of URL endpoint when in HTTP mode.</description>
</property> 

<property>
  <name>hive.server2.thrift.http.min.worker.threads</name>
  <value>5</value>
  <description>Minimum number of worker threads when in HTTP mode.</description>
</property> 

<property>
  <name>hive.server2.thrift.http.max.worker.threads</name>
  <value>500</value>
  <description>Maximum number of worker threads when in HTTP mode.</description>
</property> 

<property>
  <name>hive.script.recordreader</name>
  <value>org.apache.hadoop.hive.ql.exec.TextRecordReader</value>
  <description>The default record reader for reading data from the user scripts. </description>
</property>

<property>
  <name>stream.stderr.reporter.prefix</name>
  <value>reporter:</value>
  <description>Streaming jobs that log to standard error with this prefix can log counter or status information.</description>
</property>

<property>
  <name>stream.stderr.reporter.enabled</name>
  <value>true</value>
  <description>Enable consumption of status and counter messages for streaming jobs.</description>
</property>

<property>
  <name>hive.script.recordwriter</name>
  <value>org.apache.hadoop.hive.ql.exec.TextRecordWriter</value>
  <description>The default record writer for writing data to the user scripts. </description>
</property>

<property>
  <name>hive.input.format</name>
  <value>org.apache.hadoop.hive.ql.io.CombineHiveInputFormat</value>
  <description>The default input format. Set this to HiveInputFormat if you encounter problems with CombineHiveInputFormat.</description>
</property>

<property>
  <name>hive.tez.input.format</name>
  <value>org.apache.hadoop.hive.ql.io.HiveInputFormat</value>
  <description>The default input format for tez. Tez groups splits in the AM.</description>
</property>

<property>
  <name>hive.udtf.auto.progress</name>
  <value>false</value>
  <description>Whether Hive should automatically send progress information to TaskTracker when using UDTF's to prevent the task getting killed because of inactivity.  Users should be cautious because this may prevent TaskTracker from killing tasks with infinite loops.  </description>
</property>

<property>
  <name>hive.mapred.reduce.tasks.speculative.execution</name>
  <value>true</value>
  <description>Whether speculative execution for reducers should be turned on. </description>
</property>

<property>
  <name>hive.exec.counters.pull.interval</name>
  <value>1000</value>
  <description>The interval with which to poll the JobTracker for the counters the running job. The smaller it is the more load there will be on the jobtracker, the higher it is the less granular the caught will be.</description>
</property>

<property>
  <name>hive.querylog.location</name>
  <value>/tmp/${user.name}</value>
  <description>
    Location of Hive run time structured log file
  </description>
</property>

<property>
  <name>hive.querylog.enable.plan.progress</name>
  <value>true</value>
  <description>
    Whether to log the plan's progress every time a job's progress is checked.
    These logs are written to the location specified by hive.querylog.location
  </description>
</property>

<property>
  <name>hive.querylog.plan.progress.interval</name>
  <value>60000</value>
  <description>
    The interval to wait between logging the plan's progress in milliseconds.
    If there is a whole number percentage change in the progress of the mappers or the reducers,
    the progress is logged regardless of this value.
    The actual interval will be the ceiling of (this value divided by the value of
    hive.exec.counters.pull.interval) multiplied by the value of hive.exec.counters.pull.interval
    I.e. if it is not divide evenly by the value of hive.exec.counters.pull.interval it will be
    logged less frequently than specified.
    This only has an effect if hive.querylog.enable.plan.progress is set to true.
  </description>
</property>

<property>
  <name>hive.enforce.bucketing</name>
  <value>false</value>
  <description>Whether bucketing is enforced. If true, while inserting into the table, bucketing is enforced. </description>
</property>

<property>
  <name>hive.enforce.sorting</name>
  <value>false</value>
  <description>Whether sorting is enforced. If true, while inserting into the table, sorting is enforced. </description>
</property>

<property>
  <name>hive.optimize.bucketingsorting</name>
  <value>true</value>
  <description>If hive.enforce.bucketing or hive.enforce.sorting is true, don't create a reducer for enforcing
    bucketing/sorting for queries of the form: 
    insert overwrite table T2 select * from T1;
    where T1 and T2 are bucketed/sorted by the same keys into the same number of buckets.
  </description>
</property>

<property>
  <name>hive.enforce.sortmergebucketmapjoin</name>
  <value>false</value>
  <description>If the user asked for sort-merge bucketed map-side join, and it cannot be performed,
    should the query fail or not ?
  </description>
</property>

<property>
  <name>hive.auto.convert.sortmerge.join</name>
  <value>false</value>
  <description>Will the join be automatically converted to a sort-merge join, if the joined tables pass
    the criteria for sort-merge join.
  </description>
</property>

<property>
  <name>hive.auto.convert.sortmerge.join.bigtable.selection.policy</name>
  <value>org.apache.hadoop.hive.ql.optimizer.AvgPartitionSizeBasedBigTableSelectorForAutoSMJ</value>
  <description>The policy to choose the big table for automatic conversion to sort-merge join.
    By default, the table with the largest partitions is assigned the big table. All policies are:
    . based on position of the table - the leftmost table is selected
    org.apache.hadoop.hive.ql.optimizer.LeftmostBigTableSMJ.
    . based on total size (all the partitions selected in the query) of the table 
    org.apache.hadoop.hive.ql.optimizer.TableSizeBasedBigTableSelectorForAutoSMJ.
    . based on average size (all the partitions selected in the query) of the table 
    org.apache.hadoop.hive.ql.optimizer.AvgPartitionSizeBasedBigTableSelectorForAutoSMJ.
    New policies can be added in future.
  </description>
</property>

<property>
  <name>hive.auto.convert.sortmerge.join.to.mapjoin</name>
  <value>false</value>
  <description>If hive.auto.convert.sortmerge.join is set to true, and a join was converted to a sort-merge join,
    this parameter decides whether each table should be tried as a big table, and effectively a map-join should be
    tried. That would create a conditional task with n+1 children for a n-way join (1 child for each table as the
    big table), and the backup task will be the sort-merge join. In some cases, a map-join would be faster than a
    sort-merge join, if there is no advantage of having the output bucketed and sorted. For example, if a very big sorted
    and bucketed table with few files (say 10 files) are being joined with a very small sorter and bucketed table
    with few files (10 files), the sort-merge join will only use 10 mappers, and a simple map-only join might be faster
    if the complete small table can fit in memory, and a map-join can be performed.
  </description>
</property>

<property>
  <name>hive.metastore.ds.connection.url.hook</name>
  <value></value>
  <description>Name of the hook to use for retrieving the JDO connection URL. If empty, the value in javax.jdo.option.ConnectionURL is used </description>
</property>

<property>
  <name>hive.metastore.ds.retry.attempts</name>
  <value>1</value>
  <description>The number of times to retry a metastore call if there were a connection error</description>
</property>

<property>
   <name>hive.metastore.ds.retry.interval</name>
   <value>1000</value>
   <description>The number of milliseconds between metastore retry attempts</description>
</property>

<property>
  <name>hive.metastore.server.min.threads</name>
  <value>200</value>
  <description>Minimum number of worker threads in the Thrift server's pool.</description>
</property>

<property>
  <name>hive.metastore.server.max.threads</name>
  <value>100000</value>
  <description>Maximum number of worker threads in the Thrift server's pool.</description>
</property>

<property>
  <name>hive.metastore.server.tcp.keepalive</name>
  <value>true</value>
  <description>Whether to enable TCP keepalive for the metastore server. Keepalive will prevent accumulation of half-open connections.</description>
</property>

<property>
  <name>hive.metastore.sasl.enabled</name>
  <value>false</value>
  <description>If true, the metastore Thrift interface will be secured with SASL. Clients must authenticate with Kerberos.</description>
</property>

<property>
  <name>hive.metastore.thrift.framed.transport.enabled</name>
  <value>false</value>
  <description>If true, the metastore Thrift interface will use TFramedTransport. When false (default) a standard TTransport is used.</description>
</property>

<property>
  <name>hive.metastore.kerberos.keytab.file</name>
  <value></value>
  <description>The path to the Kerberos Keytab file containing the metastore Thrift server's service principal.</description>
</property>

<property>
  <name>hive.metastore.kerberos.principal</name>
  <value>hive-metastore/_HOST@EXAMPLE.COM</value>
  <description>The service principal for the metastore Thrift server. The special string _HOST will be replaced automatically with the correct host name.</description>
</property>

<property>
  <name>hive.cluster.delegation.token.store.class</name>
  <value>org.apache.hadoop.hive.thrift.MemoryTokenStore</value>
  <description>The delegation token store implementation. Set to org.apache.hadoop.hive.thrift.ZooKeeperTokenStore for load-balanced cluster.</description>
</property>

<property>
  <name>hive.cluster.delegation.token.store.zookeeper.connectString</name>
  <value>localhost:2181</value>
  <description>The ZooKeeper token store connect string.</description>
</property>

<property>
  <name>hive.cluster.delegation.token.store.zookeeper.znode</name>
  <value>/hive/cluster/delegation</value>
  <description>The root path for token store data.</description>
</property>

<property>
  <name>hive.cluster.delegation.token.store.zookeeper.acl</name>
  <value>sasl:hive/host1@EXAMPLE.COM:cdrwa,sasl:hive/host2@EXAMPLE.COM:cdrwa</value>
  <description>ACL for token store entries. List comma separated all server principals for the cluster.</description>
</property>

<property>
  <name>hive.metastore.cache.pinobjtypes</name>
  <value>Table,StorageDescriptor,SerDeInfo,Partition,Database,Type,FieldSchema,Order</value>
  <description>List of comma separated metastore object types that should be pinned in the cache</description>
</property>

<property>
  <name>hive.optimize.reducededuplication</name>
  <value>true</value>
  <description>Remove extra map-reduce jobs if the data is already clustered by the same key which needs to be used again. This should always be set to true. Since it is a new feature, it has been made configurable.</description>
</property>

<property>
  <name>hive.optimize.correlation</name>
  <value>false</value>
  <description>exploit intra-query correlations.</description>
</property>

<property>
  <name>hive.optimize.reducededuplication.min.reducer</name>
  <value>4</value>
  <description>Reduce deduplication merges two RSs by moving key/parts/reducer-num of the child RS to parent RS.
  That means if reducer-num of the child RS is fixed (order by or forced bucketing) and small, it can make very slow, single MR.
  The optimization will be disabled if number of reducers is less than specified value.</description>
</property>

<property>
  <name>hive.exec.dynamic.partition</name>
  <value>true</value>
  <description>Whether or not to allow dynamic partitions in DML/DDL.</description>
</property>

<property>
  <name>hive.exec.dynamic.partition.mode</name>
  <value>strict</value>
  <description>In strict mode, the user must specify at least one static partition in case the user accidentally overwrites all partitions.</description>
</property>

<property>
  <name>hive.exec.max.dynamic.partitions</name>
  <value>1000</value>
  <description>Maximum number of dynamic partitions allowed to be created in total.</description>
</property>

<property>
  <name>hive.exec.max.dynamic.partitions.pernode</name>
  <value>100</value>
  <description>Maximum number of dynamic partitions allowed to be created in each mapper/reducer node.</description>
</property>

<property>
  <name>hive.exec.max.created.files</name>
  <value>100000</value>
  <description>Maximum number of HDFS files created by all mappers/reducers in a MapReduce job.</description>
</property>

<property>
  <name>hive.exec.default.partition.name</name>
  <value>__HIVE_DEFAULT_PARTITION__</value>
  <description>The default partition name in case the dynamic partition column value is null/empty string or any other values that cannot be escaped. This value must not contain any special character used in HDFS URI (e.g., ':', '%', '/' etc). The user has to be aware that the dynamic partition value should not contain this value to avoid confusions.</description>
</property>

<property>
  <name>hive.stats.dbclass</name>
  <value>fs</value>
  <description>The storage that stores temporary Hive statistics. Supported values are
  fs (filesystem), jdbc(:.*), hbase, counter, and custom. In FS based statistics collection,
  each task writes statistics it has collected in a file on the filesystem, which will be
  aggregated after the job has finished.</description>
</property>

<property>
  <name>hive.stats.autogather</name>
  <value>true</value>
  <description>A flag to gather statistics automatically during the INSERT OVERWRITE command.</description>
</property>

<property>
  <name>hive.stats.jdbcdriver</name>
  <value>org.apache.derby.jdbc.EmbeddedDriver</value>
  <description>The JDBC driver for the database that stores temporary Hive statistics.</description>
</property>

<property>
  <name>hive.stats.dbconnectionstring</name>
  <value>jdbc:derby:;databaseName=TempStatsStore;create=true</value>
  <description>The default connection string for the database that stores temporary Hive statistics.</description>
</property>

<property>
  <name>hive.stats.default.publisher</name>
  <value></value>
  <description>The Java class (implementing the StatsPublisher interface) that is used by default if hive.stats.dbclass is custom type.</description>
</property>

<property>
  <name>hive.stats.default.aggregator</name>
  <value></value>
  <description>The Java class (implementing the StatsAggregator interface) that is used by default if hive.stats.dbclass is custom type.</description>
</property>

<property>
  <name>hive.stats.jdbc.timeout</name>
  <value>30</value>
  <description>Timeout value (number of seconds) used by JDBC connection and statements.</description>
</property>

<property>
  <name>hive.stats.retries.max</name>
  <value>0</value>
  <description>Maximum number of retries when stats publisher/aggregator got an exception updating intermediate database. Default is no tries on failures.</description>
</property>

<property>
  <name>hive.stats.retries.wait</name>
  <value>3000</value>
  <description>The base waiting window (in milliseconds) before the next retry. The actual wait time is calculated by baseWindow * failures  baseWindow * (failure  1) * (random number between [0.0,1.0]).</description>
</property>

<property>
  <name>hive.stats.reliable</name>
  <value>false</value>
  <description>Whether queries will fail because stats cannot be collected completely accurately.
    If this is set to true, reading/writing from/into a partition may fail because the stats
    could not be computed accurately.
  </description>
</property>

<property>
  <name>hive.stats.collect.tablekeys</name>
  <value>false</value>
  <description>Whether join and group by keys on tables are derived and maintained in the QueryPlan.
    This is useful to identify how tables are accessed and to determine if they should be bucketed.
  </description>
</property>

<property>
  <name>hive.stats.collect.scancols</name>
  <value>false</value>
  <description>Whether column accesses are tracked in the QueryPlan.
    This is useful to identify how tables are accessed and to determine if there are wasted columns that can be trimmed.
  </description>
</property>

<property>
  <name>hive.stats.ndv.error</name>
  <value>20.0</value>
  <description>Standard error expressed in percentage. Provides a tradeoff between accuracy and compute cost.A lower value for error indicates higher accuracy and a higher compute cost.
  </description>
</property>

<property>
  <name>hive.stats.key.prefix.max.length</name>
  <value>200</value>
  <description>
    Determines if when the prefix of the key used for intermediate stats collection
    exceeds a certain length, a hash of the key is used instead.  If the value &lt; 0 then hashing
    is never used, if the value >= 0 then hashing is used only when the key prefixes length
    exceeds that value.  The key prefix is defined as everything preceding the task ID in the key.
    For counter type stats, it's maxed by mapreduce.job.counters.group.name.max, which is by default 128.
  </description>
</property>

<property>
  <name>hive.stats.key.prefix.reserve.length</name>
  <value>24</value>
  <description>
    Reserved length for postfix of stats key. Currently only meaningful for counter type which should
    keep length of full stats key smaller than max length configured by hive.stats.key.prefix.max.length.
    For counter type, it should be bigger than the length of LB spec if exists.
  </description>
</property>

<property>
  <name>hive.stats.max.variable.length</name>
  <value>100</value>
  <description>
    To estimate the size of data flowing through operators in Hive/Tez(for reducer estimation etc.),
    average row size is multiplied with the total number of rows coming out of each operator.
    Average row size is computed from average column size of all columns in the row. In the absence
    of column statistics, for variable length columns (like string, bytes etc.), this value will be
    used. For fixed length columns their corresponding Java equivalent sizes are used
    (float - 4 bytes, double - 8 bytes etc.).
  </description>
</property>

<property>
  <name>hive.stats.list.num.entries</name>
  <value>10</value>
  <description>
    To estimate the size of data flowing through operators in Hive/Tez(for reducer estimation etc.),
    average row size is multiplied with the total number of rows coming out of each operator.
    Average row size is computed from average column size of all columns in the row. In the absence
    of column statistics and for variable length complex columns like list, the average number of
    entries/values can be specified using this config.
  </description>
</property>

<property>
  <name>hive.stats.map.num.entries</name>
  <value>10</value>
  <description>
    To estimate the size of data flowing through operators in Hive/Tez(for reducer estimation etc.),
    average row size is multiplied with the total number of rows coming out of each operator.
    Average row size is computed from average column size of all columns in the row. In the absence
    of column statistics and for variable length complex columns like map, the average number of
    entries/values can be specified using this config.
  </description>
</property>

<property>
  <name>hive.stats.map.parallelism</name>
  <value>1</value>
  <description>
    Hive/Tez optimizer estimates the data size flowing through each of the operators.
    For GROUPBY operator, to accurately compute the data size map-side parallelism needs to
    be known. By default, this value is set to 1 since optimizer is not aware of the number of
    mappers during compile-time. This Hive config can be used to specify the number of mappers
    to be used for data size computation of GROUPBY operator.
  </description>
</property>

<property>
  <name>hive.stats.fetch.column.stats</name>
  <value>false</value>
  <description>
    Annotation of operator tree with statistics information requires column statisitcs.
    Column statistics are fetched from metastore. Fetching column statistics for each needed column
    can be expensive when the number of columns is high. This flag can be used to disable fetching
    of column statistics from metastore.
  </description>
</property>

<property>
  <name>hive.stats.fetch.partition.stats</name>
  <value>true</value>
  <description>
    Annotation of operator tree with statistics information requires partition level basic
    statisitcs like number of rows, data size and file size. Partition statistics are fetched from
    metastore. Fetching partition statistics for each needed partition can be expensive when the
    number of partitions is high. This flag can be used to disable fetching of partition statistics
    from metastore. When this flag is disabled, Hive will make calls to filesystem to get file sizes
    and will estimate the number of rows from row schema.
  </description>
</property>

<property>
  <name>hive.stats.join.factor</name>
  <value>1.1</value>
  <description>
    Hive/Tez optimizer estimates the data size flowing through each of the operators. JOIN operator
    uses column statistics to estimate the number of rows flowing out of it and hence the data size.
    In the absence of column statistics, this factor determines the amount of rows that flows out
    of JOIN operator.
  </description>
</property>

<property>
  <name>hive.stats.deserialization.factor</name>
  <value>1.0</value>
  <description>
    Hive/Tez optimizer estimates the data size flowing through each of the operators. In the absence
    of basic statistics like number of rows and data size, file size is used to estimate the number
    of rows and data size. Since files in tables/partitions are serialized (and optionally
    compressed) the estimates of number of rows and data size cannot be reliably determined.
    This factor is multiplied with the file size to account for serialization and compression.
  </description>
</property>

<property>
  <name>hive.support.concurrency</name>
  <value>false</value>
  <description>Whether Hive supports concurrency or not. A ZooKeeper instance must be up and running for the default Hive lock manager to support read-write locks.</description>
</property>

<property>
  <name>hive.lock.numretries</name>
  <value>100</value>
  <description>The number of times you want to try to get all the locks</description>
</property>

<property>
  <name>hive.unlock.numretries</name>
  <value>10</value>
  <description>The number of times you want to retry to do one unlock</description>
</property>

<property>
  <name>hive.lock.sleep.between.retries</name>
  <value>60</value>
  <description>The sleep time (in seconds) between various retries</description>
</property>

<property>
  <name>hive.zookeeper.quorum</name>
  <value></value>
  <description>The list of ZooKeeper servers to talk to. This is only needed for read/write locks.</description>
</property>

<property>
  <name>hive.zookeeper.client.port</name>
  <value>2181</value>
  <description>The port of ZooKeeper servers to talk to. This is only needed for read/write locks.</description>
</property>

<property>
  <name>hive.zookeeper.session.timeout</name>
  <value>600000</value>
  <description>ZooKeeper client's session timeout. The client is disconnected, and as a result, all locks released, if a heartbeat is not sent in the timeout.</description>
</property>

<property>
  <name>hive.zookeeper.namespace</name>
  <value>hive_zookeeper_namespace</value>
  <description>The parent node under which all ZooKeeper nodes are created.</description>
</property>

<property>
  <name>hive.zookeeper.clean.extra.nodes</name>
  <value>false</value>
  <description>Clean extra nodes at the end of the session.</description>
</property>

<property>
  <name>fs.har.impl</name>
  <value>org.apache.hadoop.hive.shims.HiveHarFileSystem</value>
  <description>The implementation for accessing Hadoop Archives. Note that this won't be applicable to Hadoop versions less than 0.20</description>
</property>

<property>
  <name>hive.archive.enabled</name>
  <value>false</value>
  <description>Whether archiving operations are permitted</description>
</property>

<property>
  <name>hive.fetch.output.serde</name>
  <value>org.apache.hadoop.hive.serde2.DelimitedJSONSerDe</value>
  <description>The SerDe used by FetchTask to serialize the fetch output.</description>
</property>

<property>
  <name>hive.exec.mode.local.auto</name>
  <value>false</value>
  <description> Let Hive determine whether to run in local mode automatically </description>
</property>

<property>
  <name>hive.exec.drop.ignorenonexistent</name>
  <value>true</value>
  <description>
    Do not report an error if DROP TABLE/VIEW specifies a non-existent table/view
  </description>
</property>

<property>
  <name>hive.exec.show.job.failure.debug.info</name>
  <value>true</value>
  <description>
  	If a job fails, whether to provide a link in the CLI to the task with the
  	most failures, along with debugging hints if applicable.
  </description>
</property>

<property>
  <name>hive.auto.progress.timeout</name>
  <value>0</value>
  <description>
    How long to run autoprogressor for the script/UDTF operators (in seconds).
    Set to 0 for forever.
  </description>
</property>

<!-- HBase Storage Handler Parameters -->

<property>
  <name>hive.hbase.wal.enabled</name>
  <value>true</value>
  <description>Whether writes to HBase should be forced to the write-ahead log.  Disabling this improves HBase write performance at the risk of lost writes in case of a crash.</description>
</property>

<property>
  <name>hive.hbase.generatehfiles</name>
  <value>false</value>
  <description>True when HBaseStorageHandler should generate hfiles instead of operate against the online table.</description>
</property>

<property>
  <name>hive.table.parameters.default</name>
  <value></value>
  <description>Default property values for newly created tables</description>
</property>

<property>
  <name>hive.entity.separator</name>
  <value>@</value>
  <description>Separator used to construct names of tables and partitions. For example, dbname@tablename@partitionname</description>
</property>

<property>
  <name>hive.ddl.createtablelike.properties.whitelist</name>
  <value></value>
  <description>Table Properties to copy over when executing a Create Table Like.</description>
</property>

<property>
  <name>hive.variable.substitute</name>
  <value>true</value>
  <description>This enables substitution using syntax like ${var} ${system:var} and ${env:var}.</description>
</property>

<property>
  <name>hive.variable.substitute.depth</name>
  <value>40</value>
  <description>The maximum replacements the substitution engine will do.</description>
</property>

<property>
  <name>hive.conf.validation</name>
  <value>true</value>
  <description>Enables type checking for registered Hive configurations</description>
</property>

<property>
  <name>hive.security.authorization.enabled</name>
  <value>false</value>
  <description>enable or disable the Hive client authorization</description>
</property>

<property>
  <name>hive.security.authorization.manager</name>
  <value>org.apache.hadoop.hive.ql.security.authorization.DefaultHiveAuthorizationProvider</value>
  <description>The Hive client authorization manager class name.
  The user defined authorization class should implement interface org.apache.hadoop.hive.ql.security.authorization.HiveAuthorizationProvider.
  </description>
</property>

<property>
  <name>hive.security.metastore.authorization.manager</name>
  <value>org.apache.hadoop.hive.ql.security.authorization.DefaultHiveMetastoreAuthorizationProvider</value>
  <description>Names of authorization manager classes (comma separated) to be used in the metastore for authorization.
  The user defined authorization class should implement interface org.apache.hadoop.hive.ql.security.authorization.HiveMetastoreAuthorizationProvider.
  All authorization manager classes have to successfully authorize the metastore api call for the command execution to be allowed.
  </description>
</property>

<property>
  <name>hive.security.authenticator.manager</name>
  <value>org.apache.hadoop.hive.ql.security.HadoopDefaultAuthenticator</value>
  <description>hive client authenticator manager class name.
  The user defined authenticator should implement interface org.apache.hadoop.hive.ql.security.HiveAuthenticationProvider.</description>
</property>

<property>
  <name>hive.security.metastore.authenticator.manager</name>
  <value>org.apache.hadoop.hive.ql.security.HadoopDefaultMetastoreAuthenticator</value>
  <description>authenticator manager class name to be used in the metastore for authentication. 
  The user defined authenticator should implement interface org.apache.hadoop.hive.ql.security.HiveAuthenticationProvider.</description>
</property>

<property>
  <name>hive.security.authorization.createtable.user.grants</name>
  <value></value>
  <description>the privileges automatically granted to some users whenever a table gets created.
   An example like "userX,userY:select;userZ:create" will grant select privilege to userX and userY,
   and grant create privilege to userZ whenever a new table created.</description>
</property>

<property>
  <name>hive.security.authorization.createtable.group.grants</name>
  <value></value>
  <description>the privileges automatically granted to some groups whenever a table gets created.
   An example like "groupX,groupY:select;groupZ:create" will grant select privilege to groupX and groupY,
   and grant create privilege to groupZ whenever a new table created.</description>
</property>

<property>
  <name>hive.security.authorization.createtable.role.grants</name>
  <value></value>
  <description>the privileges automatically granted to some roles whenever a table gets created.
   An example like "roleX,roleY:select;roleZ:create" will grant select privilege to roleX and roleY,
   and grant create privilege to roleZ whenever a new table created.</description>
</property>

<property>
  <name>hive.security.authorization.createtable.owner.grants</name>
  <value></value>
  <description>the privileges automatically granted to the owner whenever a table gets created.
   An example like "select,drop" will grant select and drop privilege to the owner of the table</description>
</property>

<property>
  <name>hive.users.in.admin.role</name>
  <value></value>
  <description>Comma separated list of users who are in admin role for bootstrapping.
    More users can be added in ADMIN role later.</description>
</property>

<property>
  <name>hive.security.command.whitelist</name>
  <value>set,reset,dfs,add,delete</value>
  <description>Comma separated list of non-SQL Hive commands users are authorized to execute</description>
</property>

<property>
  <name>hive.conf.restricted.list</name>
  <value>hive.security.authenticator.manager,hive.security.authorization.manager</value>
  <description>Comma separated list of configuration options which are immutable at runtime</description>
</property>

<property>
  <name>hive.metastore.authorization.storage.checks</name>
  <value>false</value>
  <description>Should the metastore do authorization checks against the underlying storage
  for operations like drop-partition (disallow the drop-partition if the user in
  question doesn't have permissions to delete the corresponding directory
  on the storage).</description>
</property>

<property>
  <name>hive.error.on.empty.partition</name>
  <value>false</value>
  <description>Whether to throw an exception if dynamic partition insert generates empty results.</description>
</property>

<property>
  <name>hive.index.compact.file.ignore.hdfs</name>
  <value>false</value>
  <description>When true the HDFS location stored in the index file will be ignored at runtime.
  If the data got moved or the name of the cluster got changed, the index data should still be usable.</description>
</property>

<property>
  <name>hive.optimize.index.filter.compact.minsize</name>
  <value>5368709120</value>
  <description>Minimum size (in bytes) of the inputs on which a compact index is automatically used.</description>
</property>

<property>
  <name>hive.optimize.index.filter.compact.maxsize</name>
  <value>-1</value>
  <description>Maximum size (in bytes) of the inputs on which a compact index is automatically used.
  A negative number is equivalent to infinity.</description>
</property>

<property>
  <name>hive.index.compact.query.max.size</name>
  <value>10737418240</value>
  <description>The maximum number of bytes that a query using the compact index can read. Negative value is equivalent to infinity.</description>
</property>

<property>
  <name>hive.index.compact.query.max.entries</name>
  <value>10000000</value>
  <description>The maximum number of index entries to read during a query that uses the compact index. Negative value is equivalent to infinity.</description>
</property>

<property>
  <name>hive.index.compact.binary.search</name>
  <value>true</value>
  <description>Whether or not to use a binary search to find the entries in an index table that match the filter, where possible</description>
</property>

<property>
  <name>hive.exim.uri.scheme.whitelist</name>
  <value>hdfs,pfile</value>
  <description>A comma separated list of acceptable URI schemes for import and export.</description>
</property>

<property>
  <name>hive.lock.mapred.only.operation</name>
  <value>false</value>
  <description>This param is to control whether or not only do lock on queries
  that need to execute at least one mapred job.</description>
</property>

<property>
  <name>hive.limit.row.max.size</name>
  <value>100000</value>
  <description>When trying a smaller subset of data for simple LIMIT, how much size we need to guarantee
   each row to have at least.</description>
</property>

<property>
  <name>hive.limit.optimize.limit.file</name>
  <value>10</value>
  <description>When trying a smaller subset of data for simple LIMIT, maximum number of files we can
   sample.</description>
</property>

<property>
  <name>hive.limit.optimize.enable</name>
  <value>false</value>
  <description>Whether to enable to optimization to trying a smaller subset of data for simple LIMIT first.</description>
</property>

<property>
  <name>hive.limit.optimize.fetch.max</name>
  <value>50000</value>
  <description>Maximum number of rows allowed for a smaller subset of data for simple LIMIT, if it is a fetch query.
   Insert queries are not restricted by this limit.</description>
</property>

<property>
  <name>hive.limit.pushdown.memory.usage</name>
  <value>0.3f</value>
  <description>The max memory to be used for hash in RS operator for top K selection.</description>
</property>

<property>
  <name>hive.rework.mapredwork</name>
  <value>false</value>
  <description>should rework the mapred work or not.
  This is first introduced by SymlinkTextInputFormat to replace symlink files with real paths at compile time.</description>
</property>

<property>
  <name>hive.exec.concatenate.check.index</name>
  <value>true</value>
  <description>If this is set to true, Hive will throw error when doing
   'alter table tbl_name [partSpec] concatenate' on a table/partition
    that has indexes on it. The reason the user want to set this to true
    is because it can help user to avoid handling all index drop, recreation,
    rebuild work. This is very helpful for tables with thousands of partitions.</description>
</property>

<property>
  <name>hive.sample.seednumber</name>
  <value>0</value>
  <description>A number used to percentage sampling. By changing this number, user will change the subsets
   of data sampled.</description>
</property>

<property>
	<name>hive.io.exception.handlers</name>
	<value></value>
	<description>A list of io exception handler class names. This is used
		to construct a list exception handlers to handle exceptions thrown
		by record readers</description>
</property>

<property>
  <name>hive.autogen.columnalias.prefix.label</name>
  <value>_c</value>
  <description>String used as a prefix when auto generating column alias.
  By default the prefix label will be appended with a column position number to form the column alias. Auto generation would happen if an aggregate function is used in a select clause without an explicit alias.</description>
</property>

<property>
  <name>hive.autogen.columnalias.prefix.includefuncname</name>
  <value>false</value>
  <description>Whether to include function name in the column alias auto generated by Hive.</description>
</property>

<property>
  <name>hive.exec.perf.logger</name>
  <value>org.apache.hadoop.hive.ql.log.PerfLogger</value>
  <description>The class responsible logging client side performance metrics.  Must be a subclass of org.apache.hadoop.hive.ql.log.PerfLogger</description>
</property>

<property>
  <name>hive.start.cleanup.scratchdir</name>
  <value>false</value>
  <description>To cleanup the Hive scratchdir while starting the Hive Server</description>
</property>

<property>
  <name>hive.output.file.extension</name>
  <value></value>
  <description>String used as a file extension for output files. If not set, defaults to the codec extension for text files (e.g. ".gz"), or no extension otherwise.</description>
</property>

<property>
  <name>hive.insert.into.multilevel.dirs</name>
  <value>false</value>
  <description>Where to insert into multilevel directories like
  "insert directory '/HIVEFT25686/chinna/' from table"</description>
</property>

<property>
  <name>hive.warehouse.subdir.inherit.perms</name>
  <value>false</value>
  <description>Set this to true if the the table directories should inherit the
    permission of the warehouse or database directory instead of being created
    with the permissions derived from dfs umask</description>
</property>

<property>
  <name>hive.exec.job.debug.capture.stacktraces</name>
  <value>true</value>
  <description>Whether or not stack traces parsed from the task logs of a sampled failed task for
  			   each failed job should be stored in the SessionState
  </description>
</property>

<property>
  <name>hive.exec.driver.run.hooks</name>
  <value></value>
  <description>A comma separated list of hooks which implement HiveDriverRunHook
    and will be run at the beginning and end of Driver.run, these will be run in
    the order specified.
  </description>
</property>

<property>
  <name>hive.ddl.output.format</name>
  <value>text</value>
  <description>
    The data format to use for DDL output.  One of "text" (for human
    readable text) or "json" (for a json object).
  </description>
</property>

<property>
  <name>hive.display.partition.cols.separately</name>
  <value>true</value>
  <description>
    In older Hive version (0.10 and earlier) no distinction was made between
    partition columns or non-partition columns while displaying columns in describe
    table. From 0.12 onwards, they are displayed separately. This flag will let you
    get old behavior, if desired. See, test-case in patch for HIVE-6689.
  </description>
</property>

<property>
  <name>hive.transform.escape.input</name>
  <value>false</value>
  <description>
    This adds an option to escape special chars (newlines, carriage returns and
    tabs) when they are passed to the user script. This is useful if the Hive tables
    can contain data that contains special characters.
  </description>
</property>

<property>
  <name>hive.exec.rcfile.use.explicit.header</name>
  <value>true</value>
  <description>
    If this is set the header for RCFiles will simply be RCF.  If this is not
    set the header will be that borrowed from sequence files, e.g. SEQ- followed
    by the input and output RCFile formats.
  </description>
</property>

<property>
  <name>hive.io.rcfile.record.interval</name>
  <value>268435456</value>
</property>

<property>
  <name>hive.io.rcfile.column.number.conf</name>
  <value>0</value>
</property>

<property>
  <name>hive.io.rcfile.tolerate.corruptions</name>
  <value>false</value>
</property>

<property>
  <name>hive.io.rcfile.record.buffer.size</name>
  <value>4194304</value>
</property>

<property>
  <name>hive.exec.orc.default.stripe.size</name>
  <value>67108864</value>
  <description>
    Define the default ORC stripe size.
  </description>
</property>

<property>
  <name>hive.exec.orc.default.block.size</name>
  <value>268435456</value>
  <description>
    Define the default file system block size for ORC files.
  </description>
</property>

<property>
  <name>hive.exec.orc.default.row.index.stride</name>
  <value>10000</value>
  <description>
    Define the default ORC index stride in number of rows.
  </description>
</property>

<property>
  <name>hive.exec.orc.default.buffer.size</name>
  <value>262144</value>
  <description>
    Define the default ORC buffer size in bytes.
  </description>
</property>

<property>
  <name>hive.exec.orc.default.block.padding</name>
  <value>true</value>
  <description>
    Define the default block padding.
  </description>
</property>

<property>
  <name>hive.exec.orc.block.padding.tolerance</name>
  <value>0.05</value>
  <description>
    Define the tolerance for block padding as a percentage of stripe size.
    For the defaults of 64Mb ORC stripe and 256Mb HDFS blocks, a maximum of 3.2Mb will be reserved for padding within the 256Mb block. 
    In that case, if the available size within the block is more than 3.2Mb, a new smaller stripe will be inserted to fit within that space. 
    This will make sure that no stripe written will cross block boundaries and cause remote reads within a node local task.
  </description>
</property>

<property>
  <name>hive.exec.orc.default.compress</name>
  <value>ZLIB</value>
  <description>
    Define the default compression codec for ORC file.
  </description>
</property>

<property>
  <name>hive.exec.orc.encoding.strategy</name>
  <value>SPEED</value>
  <description>
    Define the encoding strategy to use while writing data. Changing this will
    only affect the light weight encoding for integers. This flag will not
    change the compression level of higher level compression codec (like ZLIB).
    Possible options are SPEED and COMPRESSION.
  </description>
</property>

<property>
  <name>hive.exec.orc.dictionary.key.size.threshold</name>
  <value>0.8</value>
  <description>
    If the number of keys in a dictionary is greater than this fraction of the total number of
    non-null rows, turn off dictionary encoding.  Use 1 to always use dictionary encoding.
  </description>
</property>

<property>
  <name>hive.exec.orc.skip.corrupt.data</name>
  <value>false</value>
  <description>If ORC reader encounters corrupt data, this value will be used to determine
  whether to skip the corrupt data or throw exception. The default behavior is to throw exception.
  </description>
</property>

<property>
  <name>hive.multi.insert.move.tasks.share.dependencies</name>
  <value>false</value>
  <description>
    If this is set all move tasks for tables/partitions (not directories) at the end of a
    multi-insert query will only begin once the dependencies for all these move tasks have been
    met.
    Advantages: If concurrency is enabled, the locks will only be released once the query has
                finished, so with this config enabled, the time when the table/partition is
                generated will be much closer to when the lock on it is released.
    Disadvantages: If concurrency is not enabled, with this disabled, the tables/partitions which
                   are produced by this query and finish earlier will be available for querying
                   much earlier.  Since the locks are only released once the query finishes, this
                   does not apply if concurrency is enabled.
  </description>
</property>

<property>
  <name>hive.fetch.task.conversion</name>
  <value>minimal</value>
  <description>
    Some select queries can be converted to single FETCH task minimizing latency.
    Currently the query should be single sourced not having any subquery and should not have
    any aggregations or distincts (which incurs RS), lateral views and joins.
    1. minimal : SELECT STAR, FILTER on partition columns, LIMIT only
    2. more    : SELECT, FILTER, LIMIT only (TABLESAMPLE, virtual columns)
  </description>
</property>

<property>
  <name>hive.fetch.task.conversion.threshold</name>
  <value>-1</value>
  <description>
    Input threshold for applying hive.fetch.task.conversion. If target table is native, input length
    is calculated by summation of file lengths. If it's not native, storage handler for the table
    can optionally implement org.apache.hadoop.hive.ql.metadata.InputEstimator interface.
  </description>
</property>

<property>
  <name>hive.fetch.task.aggr</name>
  <value>false</value>
  <description>
    Aggregation queries with no group-by clause (for example, select count(*) from src) execute
    final aggregations in single reduce task. If this is set true, Hive delegates final aggregation
    stage to fetch task, possibly decreasing the query time.
  </description>
</property>

<property>
  <name>hive.cache.expr.evaluation</name>
  <value>true</value>
  <description>
    If true, evaluation result of deterministic expression referenced twice or more will be cached.
    For example, in filter condition like ".. where key + 10 > 10 or key + 10 = 0"
    "key + 10" will be evaluated/cached once and reused for following expression ("key + 10 = 0").
    Currently, this is applied only to expressions in select or filter operator.
  </description>
</property>


<property>
  <name>hive.hmshandler.retry.attempts</name>
  <value>1</value>
  <description>The number of times to retry a HMSHandler call if there were a connection error</description>
</property>

<property>
   <name>hive.hmshandler.retry.interval</name>
   <value>1000</value>
   <description>The number of milliseconds between HMSHandler retry attempts</description>
</property>

<property>
   <name>hive.server.read.socket.timeout</name>
   <value>10</value>
   <description>Timeout for the HiveServer to close the connection if no response from the client in N seconds, defaults to 10 seconds.</description>
</property>

<property>
   <name>hive.server.tcp.keepalive</name>
   <value>true</value>
   <description>Whether to enable TCP keepalive for the Hive Server. Keepalive will prevent accumulation of half-open connections.</description>
</property>

<property>
   <name>hive.decode.partition.name</name>
   <value>false</value>
   <description>Whether to show the unquoted partition names in query results.</description>
</property>

<property>
  <name>hive.log4j.file</name>
  <value></value>
  <description>Hive log4j configuration file.
  If the property is not set, then logging will be initialized using hive-log4j.properties found on the classpath.
  If the property is set, the value must be a valid URI (java.net.URI, e.g. "file:///tmp/my-logging.properties"), which you can then extract a URL from and pass to PropertyConfigurator.configure(URL).</description>
</property>

<property>
  <name>hive.exec.log4j.file</name>
  <value></value>
  <description>Hive log4j configuration file for execution mode(sub command).
  If the property is not set, then logging will be initialized using hive-exec-log4j.properties found on the classpath.
  If the property is set, the value must be a valid URI (java.net.URI, e.g. "file:///tmp/my-logging.properties"), which you can then extract a URL from and pass to PropertyConfigurator.configure(URL).</description>
</property>

<property>
  <name>hive.exec.infer.bucket.sort</name>
  <value>false</value>
  <description>
    If this is set, when writing partitions, the metadata will include the bucketing/sorting
    properties with which the data was written if any (this will not overwrite the metadata
    inherited from the table if the table is bucketed/sorted)
  </description>
</property>

<property>
  <name>hive.exec.infer.bucket.sort.num.buckets.power.two</name>
  <value>false</value>
  <description>
    If this is set, when setting the number of reducers for the map reduce task which writes the
    final output files, it will choose a number which is a power of two, unless the user specifies
    the number of reducers to use using mapred.reduce.tasks.  The number of reducers
    may be set to a power of two, only to be followed by a merge task meaning preventing
    anything from being inferred.
    With hive.exec.infer.bucket.sort set to true:
    Advantages:  If this is not set, the number of buckets for partitions will seem arbitrary,
                 which means that the number of mappers used for optimized joins, for example, will
                 be very low.  With this set, since the number of buckets used for any partition is
                 a power of two, the number of mappers used for optimized joins will be the least
                 number of buckets used by any partition being joined.
    Disadvantages: This may mean a much larger or much smaller number of reducers being used in the
                   final map reduce job, e.g. if a job was originally going to take 257 reducers,
                   it will now take 512 reducers, similarly if the max number of reducers is 511,
                   and a job was going to use this many, it will now use 256 reducers.
                 
  </description>
</property>

<property>
  <name>hive.groupby.orderby.position.alias</name>
  <value>false</value>
  <description>Whether to enable using Column Position Alias in Group By or Order By</description>
</property>

 <property>
  <name>hive.server2.thrift.min.worker.threads</name>
  <value>5</value>
  <description>Minimum number of Thrift worker threads</description>
</property>

<property>
  <name>hive.server2.thrift.max.worker.threads</name>
  <value>500</value>
  <description>Maximum number of Thrift worker threads</description>
</property>

<property>
  <name>hive.server2.async.exec.threads</name>
  <value>100</value>
  <description>Number of threads in the async thread pool for HiveServer2</description>
</property>

<property>
  <name>hive.server2.async.exec.shutdown.timeout</name>
  <value>10</value>
  <description>Time (in seconds) for which HiveServer2 shutdown will wait for async
  threads to terminate</description>
</property>

<property>
  <name>hive.server2.async.exec.keepalive.time</name>
  <value>10</value>
  <description>Time (in seconds) that an idle HiveServer2 async thread (from the thread pool) will wait
  for a new task to arrive before terminating</description>
</property>

<property>
  <name>hive.server2.long.polling.timeout</name>
  <value>5000L</value>
  <description>Time in milliseconds that HiveServer2 will wait, before responding to asynchronous calls that use long polling</description>
</property>

<property>
  <name>hive.server2.async.exec.wait.queue.size</name>
  <value>100</value>
  <description>Size of the wait queue for async thread pool in HiveServer2.
  After hitting this limit, the async thread pool will reject new requests.</description>
</property>

<property>
  <name>hive.server2.thrift.port</name>
  <value>10000</value>
  <description>Port number of HiveServer2 Thrift interface.
  Can be overridden by setting $HIVE_SERVER2_THRIFT_PORT</description>
</property>

<property>
  <name>hive.server2.thrift.bind.host</name>
  <value>localhost</value>
  <description>Bind host on which to run the HiveServer2 Thrift interface.
  Can be overridden by setting $HIVE_SERVER2_THRIFT_BIND_HOST</description>
</property>

<property>
  <name>hive.server2.authentication</name>
  <value>NONE</value>
  <description>
    Client authentication types.
       NONE: no authentication check
       LDAP: LDAP/AD based authentication
       KERBEROS: Kerberos/GSSAPI authentication
       CUSTOM: Custom authentication provider
               (Use with property hive.server2.custom.authentication.class)
       PAM: Pluggable authentication module.
  </description>
</property>

<property>
  <name>hive.server2.custom.authentication.class</name>
  <value></value>
  <description>
    Custom authentication class. Used when property
    'hive.server2.authentication' is set to 'CUSTOM'. Provided class
    must be a proper implementation of the interface
    org.apache.hive.service.auth.PasswdAuthenticationProvider. HiveServer2
    will call its Authenticate(user, passed) method to authenticate requests.
    The implementation may optionally extend Hadoop's
    org.apache.hadoop.conf.Configured class to grab Hive's Configuration object.
  </description>
</property>

<property>
  <name>hive.server2.authentication.kerberos.principal</name>
  <value></value>
  <description>
    Kerberos server principal
  </description>
</property>

<property>
  <name>hive.server2.authentication.kerberos.keytab</name>
  <value></value>
  <description>
    Kerberos keytab file for server principal
  </description>
</property>

<property>
  <name>hive.server2.authentication.spnego.principal</name>
  <value></value>
  <description>
    SPNego service principal, optional,
    typical value would look like HTTP/_HOST@EXAMPLE.COM
    SPNego service principal would be used by HiveServer2 when Kerberos security is enabled
    and HTTP transport mode is used.
    This needs to be set only if SPNEGO is to be used in authentication.
  </description>
</property>

<property>
  <name>hive.server2.authentication.spnego.keytab</name>
  <value></value>
  <description>
    keytab file for SPNego principal, optional,
    typical value would look like /etc/security/keytabs/spnego.service.keytab,
    This keytab would be used by HiveServer2 when Kerberos security is enabled
    and HTTP transport mode is used.
    This needs to be set only if SPNEGO is to be used in authentication.
    SPNego authentication would be honored only if valid
    hive.server2.authentication.spnego.principal
    and
    hive.server2.authentication.spnego.keytab
    are specified.
  </description>
</property>

<property>
  <name>hive.server2.authentication.ldap.url</name>
  <value></value>
  <description>
    LDAP connection URL.
  </description>
</property>

<property>
  <name>hive.server2.authentication.ldap.baseDN</name>
  <value></value>
  <description>
    LDAP base DN (distinguished name).
  </description>
</property>

<property>
  <name>hive.server2.authentication.ldap.Domain</name>
  <value></value>
  <description>
    LDAP domain.
  </description>
</property>

<property>
  <name>hive.server2.enable.doAs</name>
  <value>true</value>
  <description>
   Setting this property to true will have HiveServer2 execute
    Hive operations as the user making the calls to it.
  </description>
</property>

<property>
  <name>hive.execution.engine</name>
  <value>mr</value>
  <description>
    Chooses execution engine. Options are mr (Map reduce, default) or Tez (Hadoop 2 only).
  </description>
</property>

<property>
  <name>hive.prewarm.enabled</name>
  <value>false</value>
  <description>
    Enables container prewarm for Tez (Hadoop 2 only)
  </description>
</property>

<property>
  <name>hive.prewarm.numcontainers</name>
  <value>10</value>
  <description>
    Controls the number of containers to prewarm for Tez (Hadoop 2 only)
  </description>
</property>

<property>
  <name>hive.server2.table.type.mapping</name>
  <value>CLASSIC</value>
  <description>
   This setting reflects how HiveServer2 will report the table types for JDBC and other
   client implementations that retrieve the available tables and supported table types
     HIVE : Exposes Hive's native table types like MANAGED_TABLE, EXTERNAL_TABLE, VIRTUAL_VIEW
     CLASSIC : More generic types like TABLE and VIEW
  </description>
</property>

<property>
  <name>hive.server2.session.hook</name>
  <value></value>
  <description>
    Session-level hook for HiveServer2.
  </description>
</property>

<property>
  <name>hive.server2.thrift.sasl.qop</name>
  <value>auth</value>
  <description>Sasl QOP value; set it to one of following values to enable higher levels of
     protection for HiveServer2 communication with clients.
      "auth" - authentication only (default)
      "auth-int" - authentication plus integrity protection
      "auth-conf" - authentication plus integrity and confidentiality protection
     Note that hadoop.rpc.protection being set to a higher level than HiveServer2 does not
     make sense in most situations. HiveServer2 ignores hadoop.rpc.protection in favor of
     hive.server2.thrift.sasl.qop.
     This is applicable only if HiveServer2 is configured to use Kerberos authentication.
 </description>
</property>

<property>
  <name>hive.plan.serialization.format</name>
  <value>kryo</value>
  <description>
  Query plan format serialization between client and task nodes. 
  Two supported values are : kryo and javaXML. Kryo is default.
  </description>
</property>

<property>
  <name>hive.vectorized.execution.enabled</name>
  <value>false</value>
  <description>
  This flag should be set to true to enable vectorized mode of query execution.
  The default value is false.
  </description>
</property>

<property>
  <name>hive.vectorized.groupby.maxentries</name>
  <value>1000000</value>
  <description>Max number of entries in the vector group by aggregation hashtables. Exceeding this will trigger a flush irrelevant of memory pressure condition.</description>
</property>

<property>
  <name>hive.vectorized.groupby.checkinterval</name>
  <value>100000</value>
  <description>Number of entries added to the group by aggregation hash before a reocmputation of average entry size is performed.</description>
</property>

<property>
  <name>hive.vectorized.groupby.flush.percent</name>
  <value>0.1</value>
  <description>Percent of entries in the group by aggregation hash flushed when the memory treshold is exceeded.</description>
</property>

<property>
  <name>hive.compute.query.using.stats</name>
  <value>false</value>
  <description>
  When set to true Hive will answer a few queries like count(1) purely using stats
  stored in metastore. For basic stats collection turn on the config hive.stats.autogather to true.
  For more advanced stats collection need to run analyze table queries.
  </description>
</property>

<property>
  <name>hive.metastore.schema.verification</name>
  <value>false</value>
   <description>
   Enforce metastore schema version consistency.
   True: Verify that version information stored in metastore matches with one from Hive jars.  Also disable automatic
         schema migration attempt. Users are required to manually migrate schema after Hive upgrade which ensures
         proper metastore schema migration. (Default)
   False: Warn if the version information stored in metastore doesn't match with one from in Hive jars.
   </description>
</property>

<property>
  <name>hive.metastore.integral.jdo.pushdown</name>
  <value>false</value>
  <description>
   Allow JDO query pushdown for integral partition columns in the metastore. Off by default.
   This improves metastore performance for integral columns, especially with a large number of
   partitions. However, it doesn't work correctly for integral values that are not normalized
   (for example, if they have leading zeroes like 0012). If metastore direct SQL is enabled and
   works (hive.metastore.try.direct.sql), this optimization is also irrelevant.
  </description>
</property>

<property>
  <name>hive.orc.splits.include.file.footer</name>
  <value>false</value>
  <description>
    If turned on splits generated by orc will include metadata about the stripes in the file. This
    data is read remotely (from the client or HS2 machine) and sent to all the tasks.
  </description>
</property>

<property>
  <name>hive.orc.cache.stripe.details.size</name>
  <value>10000</value>
  <description>
    Cache size for keeping meta info about orc splits cached in the client.
  </description>
</property>

<property>
  <name>hive.orc.compute.splits.num.threads</name>
  <value>10</value>
  <description>
    How many threads orc should use to create splits in parallel.
  </description>
</property>

<property>
  <name>hive.stats.gather.num.threads</name>
  <value>10</value>
  <description>
    Number of threads used by partialscan/noscan analyze command for partitioned tables.
    This is applicable only for file formats that implement StatsProvidingRecordReader (like ORC).
  </description>
</property>

<property>
  <name>hive.exec.orc.zerocopy</name>.
  <value>false</value>
  <description>
    Use zerocopy reads with ORC.
  </description>
</property>

<property>
  <name>hive.jar.directory</name>
  <value></value>
  <description>
    This is the location Hive in Tez mode will look for to find a site wide
    installed Hive instance. If not set, the directory under hive.user.install.directory
    corresponding to current user name will be used.
  </description>
</property>

<property>
  <name>hive.user.install.directory</name>
  <value>hdfs:///user/</value>
  <description>
    If Hive (in Tez mode only) cannot find a usable Hive jar in "hive.jar.directory",
    it will upload the Hive jar to &lt;hive.user.install.directory&gt;/&lt;user name&gt;
    and use it to run queries.
  </description>
</property>

<property>
  <name>hive.tez.container.size</name>
  <value>-1</value>
  <description>By default Tez will spawn containers of the size of a mapper.
  This can be used to overwrite.</description>
</property>

<property>
  <name>hive.tez.java.opts</name>
  <value></value>
  <description>By default Tez will use the Java options from map tasks.
  This can be used to overwrite.</description>
</property>

<property>
  <name>hive.tez.log.level</name>
  <value>INFO</value>
  <description>
    The log level to use for tasks executing as part of the DAG.
    Used only if hive.tez.java.opts is used to configure Java options.
  </description>
</property>

<property>
  <name>hive.server2.tez.default.queues</name>
  <value></value>
  <description>
    A list of comma separated values corresponding to YARN queues of the same name.
    When HiveServer2 is launched in Tez mode, this configuration needs to be set
    for multiple Tez sessions to run in parallel on the cluster.
  </description>
</property>

<property>
  <name>hive.server2.tez.sessions.per.default.queue</name>
  <value>1</value>
  <description>
    A positive integer that determines the number of Tez sessions that should be
    launched on each of the queues specified by "hive.server2.tez.default.queues".
    Determines the parallelism on each queue.
  </description>
</property>

<property>
  <name>hive.server2.tez.initialize.default.sessions</name>
  <value>false</value>
  <description>
    This flag is used in HiveServer2 to enable a user to use HiveServer2 without
    turning on Tez for HiveServer2. The user could potentially want to run queries
    over Tez without the pool of sessions.
  </description>
</property>

<property>
  <name>hive.lazysimple.extended_boolean_literal</name>
  <value>false</value>
  <description>
    LazySimpleSerde uses this property to determine if it treats 'T', 't', 'F', 'f',
    '1', and '0' as extened, legal boolean literal, in addition to 'TRUE' and 'FALSE'.
    The default is false, which means only 'TRUE' and 'FALSE' are treated as legal
    boolean literal.
  </description>
</property>

<property>
  <name>hive.server2.allow.user.substitution</name>
  <value>true</value>
  <description>
    Allow alternate user to be specified as part of HiveServer2 open connection request.
  </description>
</property>

<property>
  <name>hive.resultset.use.unique.column.names</name>
  <value>true</value>
  <description>
    Make column names unique in the result set by qualifying column names with table alias if needed.
    Table alias will be added to column names for queries of type "select *" or
    if query explicitly uses table alias "select r1.x..".
  </description>
</property>

<property>
  <name>hive.compat</name>
  <value>0.12</value>
  <description>
    Enable (configurable) deprecated behaviors by setting desired level of backward compatbility
  </description>
</property>

<property>
  <name>hive.metastore.try.direct.sql</name>
  <value>true</value>
  <description>
  Whether Hive metastore should try to use direct SQL queries instead of DataNucleus for certain
  read paths. Can improve metastore performance when fetching many partitions or column stats by
  orders of magnitude; however, is not guaranteed to work on all RDBMS-es and all versions. In case
  of SQL failures, metastore will fall back to DataNucleus, so it's safe even if SQL doesn't work
  for all queries on your datastore. If all SQL queries fail (e.g. your metastore is backed by
  MongoDB), you might want to disable this to save the try-and-fall-back cost.
  </description>
</property>

<property>
  <name>hive.metastore.try.direct.sql.ddl</name>
  <value>true</value>
  <description>
  Same as hive.metastore.try.direct.sql, for read statements within a transaction that modifies
  metastore data. Due to non-standard behavior in Postgres, if direct SQL select query has
  incorrect syntax or something inside a transaction, entire transaction will fail and fall-back to
  DataNucleus will not be possible. You should disable the usage of direct SQL inside transactions
  if that happens in your case.
  </description>
</property>

<property>
  <name>hive.mapjoin.optimized.keys</name>
  <value>true</value>
  <description>
  Whether MapJoin hashtable should use optimized (size-wise), keys, allowing the table to take less
  memory. Depending on key, the memory savings for entire table can be 5-15% or so.
  </description>
</property>

<property>
  <name>hive.mapjoin.lazy.hashtable</name>
  <value>true</value>
  <description>
  Whether MapJoin hashtable should deserialize values on demand. Depending on how many values in
  the table the join will actually touch, it can save a lot of memory by not creating objects for
  rows that are not needed. If all rows are needed obviously there's no gain.
  </description>
</property>

<property>
  <name>hive.exec.check.crossproducts</name>
  <value>true</value>
  <description>
    Check if a plan contains a Cross Product. If there is one, output a warning to the Session's console.
  </description>
</property>

<property>
  <name>hive.localize.resource.wait.interval</name>
  <value>5000</value>
  <description>
    Time in milliseconds to wait for another thread to localize the same resource for hive-tez.
  </description>
</property>

<property>
  <name>hive.localize.resource.num.wait.attempts</name>
  <value>5</value>
  <description>
    The number of attempts waiting for localizing a resource in hive-tez.
  </description>
</property>

<property>
  <name>hive.server2.use.SSL</name>
  <value>false</value>
  <description>Set this to true for using SSL encryption in HiveServer2</description>
</property>

<property>
  <name>hive.server2.keystore.path</name>
  <value></value>
  <description>SSL certificate keystore location</description>
</property>

<property>
  <name>hive.server2.keystore.password</name>
  <value></value>
  <description>SSL certificate keystore password.</description>
</property>

<property>
  <name>hive.server2.authentication.pam.services</name>
  <value></value>
  <description>List of the underlying PAM services that should be used when authentication
  type is PAM (hive.server2.authentication). A file with the same name must exist in
  /etc/pam.d</description>
</property>

<property>
 <name>hive.convert.join.bucket.mapjoin.tez</name>
 <value>false</value>
 <description>Whether joins can be automatically converted to bucket map 
 joins in hive when tez is used as the execution engine.
 </description>
</property>

<property>
  <name>hive.serdes.using.metastore.for.schema</name>
  <value>org.apache.hadoop.hive.ql.io.orc.OrcSerde,org.apache.hadoop.hive.serde2.lazy.LazySimpleSerDe,org.apache.hadoop.hive.serde2.columnar.ColumnarSerDe,org.apache.hadoop.hive.serde2.dynamic_type.DynamicSerDe,org.apache.hadoop.hive.serde2.MetadataTypedColumnsetSerDe,org.apache.hadoop.hive.serde2.columnar.LazyBinaryColumnarSerDe,org.apache.hadoop.hive.ql.io.parquet.serde.ParquetHiveSerDe,org.apache.hadoop.hive.serde2.lazybinary.LazyBinarySerDe</value>
  <description>This an internal parameter. Check with the hive dev. team</description>
</property>

<property>
  <name>hive.limit.query.max.table.partition</name>
  <value>-1</value>
  <description>This controls how many partitions can be scanned for each partitioned table.
  The default value "-1" means no limit.</description>
</property>

<property>
  <name>hive.txn.manager</name>
  <value>org.apache.hadoop.hive.ql.lockmgr.DummyTxnManager</value>
  <description></description>
</property>

<property>
  <name>hive.txn.timeout</name>
  <value>300</value>
  <description>time after which transactions are declared aborted if the client has
  not sent a heartbeat, in seconds.</description>
</property>

<property>
  <name>hive.txn.max.open.batch</name>
  <value>1000</value>
  <description>Maximum number of transactions that can be fetched in one call to open_txns().
  Increasing this will decrease the number of delta files created when
  streaming data into Hive.  But it will also increase the number of
  open transactions at any given time, possibly impacting read 
  performance.
  </description>
</property>

<property>
  <name>hive.compactor.initiator.on</name>
  <value>false</value>
  <description>Whether to run the compactor's initiator thread in this metastore instance or not.</description>
</property>

<property>
  <name>hive.compactor.worker.threads</name>
  <value>0</value>
  <description>Number of compactor worker threads to run on this metastore instance.</description>
</property>

<property>
  <name>hive.compactor.worker.timeout</name>
  <value>86400</value>
  <description>Time, in seconds, before a given compaction in working state is declared a failure
  and returned to the initiated state.</description>
</property>

<property>
  <name>hive.compactor.check.interval</name>
  <value>300</value>
  <description>Time in seconds between checks to see if any partitions need compacted.
  This should be kept high because each check for compaction requires many calls against the
  NameNode.</description>
</property>

<property>
  <name>hive.compactor.delta.num.threshold</name>
  <value>10</value>
  <description>Number of delta files that must exist in a directory before the compactor will
  attempt a minor compaction.</description>
</property>

<property>
  <name>hive.compactor.delta.pct.threshold</name>
  <value>0.1</value>
  <description>Percentage (by size) of base that deltas can be before major compaction is
  initiated.</description>
</property>

<property>
  <name>hive.compactor.abortedtxn.threshold</name>
  <value>1000</value>
  <description>Number of aborted transactions involving a particular table or partition before major
  compaction is initiated.</description>
</property>

<property>
  <name>hive.mapjoin.optimized.hashtable</name>
  <value>true</value>
  <description>Whether Hive should use memory-optimized hash table for MapJoin. Only works on Tez,
  because memory-optimized hashtable cannot be serialized.</description>
</property>

<property>
  <name>hive.mapjoin.optimized.hashtable.wbsize</name>
  <value>10485760</value>
  <description>Optimized hashtable (see hive.mapjoin.optimized.hashtable) uses a chain of buffers to
  store data. This is one buffer size. HT may be slightly faster if this is larger, but for small
  joins unnecessary memory will be allocated and then trimmed.</description>
</property>

<property>
  <name>hive.tez.auto.reducer.parallelism</name>
  <value>false</value>
  <description>Turn on Tez' auto reducer parallelism feature. When enabled, Hive will still estimate data sizes
  and set parallelism estimates. Tez will sample source vertices' output sizes and adjust the estimates at runtime as
  necessary.</description>
</property>

<property>
  <name>hive.tez.max.partition.factor</name>
  <value>2f</value>
  <description>When auto reducer parallelism is enabled this factor will be used to over-partition data in shuffle
  edges.</description>
</property>

<property>
  <name>hive.tez.min.partition.factor</name>
  <value>0.25f</value>
  <description>When auto reducer parallelism is enabled this factor will be used to put a lower limit to the number
  of reducers that tez specifies.</description>
</property>

=======
      Primitive types like INT, STRING, BIGINT, etc are compatible with each other and are 
      not blocked.  
      
      See HIVE-4409 for more details.
    </description>
  </property>
  <property>
    <key>hive.table.parameters.default</key>
    <value/>
    <description>Default property values for newly created tables</description>
  </property>
  <property>
    <key>hive.ddl.createtablelike.properties.whitelist</key>
    <value/>
    <description>Table Properties to copy over when executing a Create Table Like.</description>
  </property>
  <property>
    <key>hive.metastore.rawstore.impl</key>
    <value>org.apache.hadoop.hive.metastore.ObjectStore</value>
    <description>
      Name of the class that implements org.apache.hadoop.hive.metastore.rawstore interface. 
      This class is used to store and retrieval of raw metadata objects such as table, database
    </description>
  </property>
  <property>
    <key>javax.jdo.option.ConnectionDriverName</key>
    <value>org.apache.derby.jdbc.EmbeddedDriver</value>
    <description>Driver class name for a JDBC metastore</description>
  </property>
  <property>
    <key>javax.jdo.PersistenceManagerFactoryClass</key>
    <value>org.datanucleus.api.jdo.JDOPersistenceManagerFactory</value>
    <description>class implementing the jdo persistence</description>
  </property>
  <property>
    <key>hive.metastore.expression.proxy</key>
    <value>org.apache.hadoop.hive.ql.optimizer.ppr.PartitionExpressionForMetastore</value>
    <description/>
  </property>
  <property>
    <key>javax.jdo.option.DetachAllOnCommit</key>
    <value>true</value>
    <description>Detaches all objects from session so that they can be used after transaction is committed</description>
  </property>
  <property>
    <key>javax.jdo.option.NonTransactionalRead</key>
    <value>true</value>
    <description>Reads outside of transactions</description>
  </property>
  <property>
    <key>javax.jdo.option.ConnectionUserName</key>
    <value>APP</value>
    <description>Username to use against metastore database</description>
  </property>
  <property>
    <key>hive.metastore.end.function.listeners</key>
    <value/>
    <description>List of comma separated listeners for the end of metastore functions.</description>
  </property>
  <property>
    <key>hive.metastore.partition.inherit.table.properties</key>
    <value/>
    <description>
      List of comma separated keys occurring in table properties which will get inherited to newly created partitions. 
      * implies all the keys will get inherited.
    </description>
  </property>
  <property>
    <key>hive.metadata.export.location</key>
    <value/>
    <description>
      When used in conjunction with the org.apache.hadoop.hive.ql.parse.MetaDataExportListener pre event listener, 
      it is the location to which the metadata will be exported. The default is an empty string, which results in the 
      metadata being exported to the current user's home directory on HDFS.
    </description>
  </property>
  <property>
    <key>hive.metadata.move.exported.metadata.to.trash</key>
    <value>true</value>
    <description>
      When used in conjunction with the org.apache.hadoop.hive.ql.parse.MetaDataExportListener pre event listener, 
      this setting determines if the metadata that is exported will subsequently be moved to the user's trash directory 
      alongside the dropped table data. This ensures that the metadata will be cleaned up along with the dropped table data.
    </description>
  </property>
  <property>
    <key>hive.cli.errors.ignore</key>
    <value>false</value>
    <description/>
  </property>
  <property>
    <key>hive.cli.print.current.db</key>
    <value>false</value>
    <description>Whether to include the current database in the Hive prompt.</description>
  </property>
  <property>
    <key>hive.cli.prompt</key>
    <value>hive</value>
    <description>
      Command line prompt configuration value. Other hiveconf can be used in this configuration value. 
      Variable substitution will only be invoked at the Hive CLI startup.
    </description>
  </property>
  <property>
    <key>hive.cli.pretty.output.num.cols</key>
    <value>-1</value>
    <description>
      The number of columns to use when formatting output generated by the DESCRIBE PRETTY table_name command.
      If the value of this property is -1, then Hive will use the auto-detected terminal width.
    </description>
  </property>
  <property>
    <key>hive.metastore.fs.handler.class</key>
    <value>org.apache.hadoop.hive.metastore.HiveMetaStoreFsImpl</value>
    <description/>
  </property>
  <property>
    <key>hive.session.id</key>
    <value/>
    <description/>
  </property>
  <property>
    <key>hive.session.silent</key>
    <value>false</value>
    <description/>
  </property>
  <property>
    <key>hive.session.history.enabled</key>
    <value>false</value>
    <description>Whether to log Hive query, query plan, runtime statistics etc.</description>
  </property>
  <property>
    <key>hive.query.string</key>
    <value/>
    <description>Query being executed (might be multiple per a session)</description>
  </property>
  <property>
    <key>hive.query.id</key>
    <value/>
    <description>ID for query being executed (might be multiple per a session)</description>
  </property>
  <property>
    <key>hive.jobname.length</key>
    <value>50</value>
    <description>max jobname length</description>
  </property>
  <property>
    <key>hive.jar.path</key>
    <value/>
    <description/>
  </property>
  <property>
    <key>hive.aux.jars.path</key>
    <value/>
    <description/>
  </property>
  <property>
    <key>hive.added.files.path</key>
    <value/>
    <description/>
  </property>
  <property>
    <key>hive.added.jars.path</key>
    <value/>
    <description/>
  </property>
  <property>
    <key>hive.added.archives.path</key>
    <value/>
    <description/>
  </property>
  <property>
    <key>hive.auto.progress.timeout</key>
    <value>0</value>
    <description>
      How long to run autoprogressor for the script/UDTF operators (in seconds).
      Set to 0 for forever.
    </description>
  </property>
  <property>
    <key>hive.table.name</key>
    <value/>
    <description/>
  </property>
  <property>
    <key>hive.partition.name</key>
    <value/>
    <description/>
  </property>
  <property>
    <key>hive.script.auto.progress</key>
    <value>false</value>
    <description>
      Whether Hive Transform/Map/Reduce Clause should automatically send progress information to TaskTracker 
      to avoid the task getting killed because of inactivity.  Hive sends progress information when the script is 
      outputting to stderr.  This option removes the need of periodically producing stderr messages, 
      but users should be cautious because this may prevent infinite loops in the scripts to be killed by TaskTracker.
    </description>
  </property>
  <property>
    <key>hive.script.operator.id.env.var</key>
    <value>HIVE_SCRIPT_OPERATOR_ID</value>
    <description>
      Name of the environment variable that holds the unique script operator ID in the user's 
      transform function (the custom mapper/reducer that the user has specified in the query)
    </description>
  </property>
  <property>
    <key>hive.script.operator.truncate.env</key>
    <value>false</value>
    <description>Truncate each environment variable for external script in scripts operator to 20KB (to fit system limits)</description>
  </property>
  <property>
    <key>hive.mapred.mode</key>
    <value>nonstrict</value>
    <description>
      The mode in which the Hive operations are being performed. 
      In strict mode, some risky queries are not allowed to run. They include:
        Cartesian Product.
        No partition being picked up for a query.
        Comparing bigints and strings.
        Comparing bigints and doubles.
        Orderby without limit.
    </description>
  </property>
  <property>
    <key>hive.alias</key>
    <value/>
    <description/>
  </property>
  <property>
    <key>hive.map.aggr</key>
    <value>true</value>
    <description>Whether to use map-side aggregation in Hive Group By queries</description>
  </property>
  <property>
    <key>hive.groupby.skewindata</key>
    <value>false</value>
    <description>Whether there is skew in data to optimize group by queries</description>
  </property>
  <property>
    <key>hive.optimize.multigroupby.common.distincts</key>
    <value>true</value>
    <description>
      Whether to optimize a multi-groupby query with the same distinct.
      Consider a query like:
      
        from src
          insert overwrite table dest1 select col1, count(distinct colx) group by col1
          insert overwrite table dest2 select col2, count(distinct colx) group by col2;
      
      With this parameter set to true, first we spray by the distinct value (colx), and then
      perform the 2 groups bys. This makes sense if map-side aggregation is turned off. However,
      with maps-side aggregation, it might be useful in some cases to treat the 2 inserts independently, 
      thereby performing the query above in 2MR jobs instead of 3 (due to spraying by distinct key first).
      If this parameter is turned off, we don't consider the fact that the distinct key is the same across
      different MR jobs.
    </description>
  </property>
  <property>
    <key>hive.join.emit.interval</key>
    <value>1000</value>
    <description>How many rows in the right-most join operand Hive should buffer before emitting the join result.</description>
  </property>
  <property>
    <key>hive.join.cache.size</key>
    <value>25000</value>
    <description>How many rows in the joining tables (except the streaming table) should be cached in memory.</description>
  </property>
  <property>
    <key>hive.mapjoin.bucket.cache.size</key>
    <value>100</value>
    <description/>
  </property>
  <property>
    <key>hive.mapjoin.optimized.hashtable</key>
    <value>true</value>
    <description>
      Whether Hive should use memory-optimized hash table for MapJoin. Only works on Tez,
      because memory-optimized hashtable cannot be serialized.
    </description>
  </property>
  <property>
    <key>hive.mapjoin.optimized.keys</key>
    <value>true</value>
    <description>
      Whether MapJoin hashtable should use optimized (size-wise), keys, allowing the table to take less
      memory. Depending on key, the memory savings for entire table can be 5-15% or so.
    </description>
  </property>
  <property>
    <key>hive.mapjoin.lazy.hashtable</key>
    <value>true</value>
    <description>
      Whether MapJoin hashtable should deserialize values on demand. Depending on how many values in
      the table the join will actually touch, it can save a lot of memory by not creating objects for
      rows that are not needed. If all rows are needed obviously there's no gain.
    </description>
  </property>
  <property>
    <key>hive.mapjoin.optimized.hashtable.wbsize</key>
    <value>10485760</value>
    <description>
      Optimized hashtable (see hive.mapjoin.optimized.hashtable) uses a chain of buffers to
      store data. This is one buffer size. HT may be slightly faster if this is larger, but for small
      joins unnecessary memory will be allocated and then trimmed.
    </description>
  </property>
  <property>
    <key>hive.smbjoin.cache.rows</key>
    <value>10000</value>
    <description>How many rows with the same key value should be cached in memory per smb joined table.</description>
  </property>
  <property>
    <key>hive.groupby.mapaggr.checkinterval</key>
    <value>100000</value>
    <description>Number of rows after which size of the grouping keys/aggregation classes is performed</description>
  </property>
  <property>
    <key>hive.map.aggr.hash.percentmemory</key>
    <value>0.5</value>
    <description>Portion of total memory to be used by map-side group aggregation hash table</description>
  </property>
  <property>
    <key>hive.mapjoin.followby.map.aggr.hash.percentmemory</key>
    <value>0.3</value>
    <description>Portion of total memory to be used by map-side group aggregation hash table, when this group by is followed by map join</description>
  </property>
  <property>
    <key>hive.map.aggr.hash.force.flush.memory.threshold</key>
    <value>0.9</value>
    <description>
      The max memory to be used by map-side group aggregation hash table.
      If the memory usage is higher than this number, force to flush data
    </description>
  </property>
  <property>
    <key>hive.map.aggr.hash.min.reduction</key>
    <value>0.5</value>
    <description>
      Hash aggregation will be turned off if the ratio between hash  table size and input rows is bigger than this number. 
      Set to 1 to make sure hash aggregation is never turned off.
    </description>
  </property>
  <property>
    <key>hive.multigroupby.singlereducer</key>
    <value>true</value>
    <description>
      Whether to optimize multi group by query to generate single M/R  job plan. If the multi group by query has 
      common group by keys, it will be optimized to generate single M/R job.
    </description>
  </property>
  <property>
    <key>hive.map.groupby.sorted</key>
    <value>false</value>
    <description>
      If the bucketing/sorting properties of the table exactly match the grouping key, whether to perform 
      the group by in the mapper by using BucketizedHiveInputFormat. The only downside to this
      is that it limits the number of mappers to the number of files.
    </description>
  </property>
  <property>
    <key>hive.map.groupby.sorted.testmode</key>
    <value>false</value>
    <description>
      If the bucketing/sorting properties of the table exactly match the grouping key, whether to perform 
      the group by in the mapper by using BucketizedHiveInputFormat. If the test mode is set, the plan
      is not converted, but a query property is set to denote the same.
    </description>
  </property>
  <property>
    <key>hive.groupby.orderby.position.alias</key>
    <value>false</value>
    <description>Whether to enable using Column Position Alias in Group By or Order By</description>
  </property>
  <property>
    <key>hive.new.job.grouping.set.cardinality</key>
    <value>30</value>
    <description>
      Whether a new map-reduce job should be launched for grouping sets/rollups/cubes.
      For a query like: select a, b, c, count(1) from T group by a, b, c with rollup;
      4 rows are created per row: (a, b, c), (a, b, null), (a, null, null), (null, null, null).
      This can lead to explosion across map-reduce boundary if the cardinality of T is very high,
      and map-side aggregation does not do a very good job. 
      
      This parameter decides if Hive should add an additional map-reduce job. If the grouping set
      cardinality (4 in the example above), is more than this value, a new MR job is added under the
      assumption that the original group by will reduce the data size.
    </description>
  </property>
  <property>
    <key>hive.udtf.auto.progress</key>
    <value>false</value>
    <description>
      Whether Hive should automatically send progress information to TaskTracker 
      when using UDTF's to prevent the task getting killed because of inactivity.  Users should be cautious 
      because this may prevent TaskTracker from killing tasks with infinite loops.
    </description>
  </property>
  <property>
    <key>hive.default.fileformat</key>
    <value>TextFile</value>
    <description>
      Default file format for CREATE TABLE statement. 
      Options are TextFile, SequenceFile, RCfile and ORC. Users can explicitly override it by CREATE TABLE ... STORED AS [FORMAT]
    </description>
  </property>
  <property>
    <key>hive.query.result.fileformat</key>
    <value>TextFile</value>
    <description>Default file format for storing result of the query. Allows TextFile, SequenceFile and RCfile</description>
  </property>
  <property>
    <key>hive.fileformat.check</key>
    <value>true</value>
    <description>Whether to check file format or not when loading data files</description>
  </property>
  <property>
    <key>hive.default.rcfile.serde</key>
    <value>org.apache.hadoop.hive.serde2.columnar.LazyBinaryColumnarSerDe</value>
    <description>The default SerDe Hive will use for the RCFile format</description>
  </property>
  <property>
    <key>hive.default.serde</key>
    <value>org.apache.hadoop.hive.serde2.lazy.LazySimpleSerDe</value>
    <description>The default SerDe Hive will use for storage formats that do not specify a SerDe.</description>
  </property>
  <property>
    <key>hive.serdes.using.metastore.for.schema</key>
    <value>org.apache.hadoop.hive.ql.io.orc.OrcSerde,org.apache.hadoop.hive.serde2.lazy.LazySimpleSerDe,org.apache.hadoop.hive.serde2.columnar.ColumnarSerDe,org.apache.hadoop.hive.serde2.dynamic_type.DynamicSerDe,org.apache.hadoop.hive.serde2.MetadataTypedColumnsetSerDe,org.apache.hadoop.hive.serde2.columnar.LazyBinaryColumnarSerDe,org.apache.hadoop.hive.ql.io.parquet.serde.ParquetHiveSerDe,org.apache.hadoop.hive.serde2.lazybinary.LazyBinarySerDe</value>
    <description>SerDes retriving schema from metastore. This an internal parameter. Check with the hive dev. team</description>
  </property>
  <property>
    <key>hive.querylog.location</key>
    <value>${system:java.io.tmpdir}/${system:user.name}</value>
    <description>Location of Hive run time structured log file</description>
  </property>
  <property>
    <key>hive.querylog.enable.plan.progress</key>
    <value>true</value>
    <description>
      Whether to log the plan's progress every time a job's progress is checked.
      These logs are written to the location specified by hive.querylog.location
    </description>
  </property>
  <property>
    <key>hive.querylog.plan.progress.interval</key>
    <value>60000</value>
    <description>
      The interval to wait between logging the plan's progress in milliseconds.
      If there is a whole number percentage change in the progress of the mappers or the reducers,
      the progress is logged regardless of this value.
      The actual interval will be the ceiling of (this value divided by the value of
      hive.exec.counters.pull.interval) multiplied by the value of hive.exec.counters.pull.interval
      I.e. if it is not divide evenly by the value of hive.exec.counters.pull.interval it will be
      logged less frequently than specified.
      This only has an effect if hive.querylog.enable.plan.progress is set to true.
    </description>
  </property>
  <property>
    <key>hive.script.serde</key>
    <value>org.apache.hadoop.hive.serde2.lazy.LazySimpleSerDe</value>
    <description>The default SerDe for transmitting input data to and reading output data from the user scripts. </description>
  </property>
  <property>
    <key>hive.script.recordreader</key>
    <value>org.apache.hadoop.hive.ql.exec.TextRecordReader</value>
    <description>The default record reader for reading data from the user scripts. </description>
  </property>
  <property>
    <key>hive.script.recordwriter</key>
    <value>org.apache.hadoop.hive.ql.exec.TextRecordWriter</value>
    <description>The default record writer for writing data to the user scripts. </description>
  </property>
  <property>
    <key>hive.transform.escape.input</key>
    <value>false</value>
    <description>
      This adds an option to escape special chars (newlines, carriage returns and
      tabs) when they are passed to the user script. This is useful if the Hive tables
      can contain data that contains special characters.
    </description>
  </property>
  <property>
    <key>hive.binary.record.max.length</key>
    <value>1000</value>
    <description>
      Read from a binary stream and treat each hive.binary.record.max.length bytes as a record. 
      The last record before the end of stream can have less than hive.binary.record.max.length bytes
    </description>
  </property>
  <property>
    <key>hive.hwi.listen.host</key>
    <value>0.0.0.0</value>
    <description>This is the host address the Hive Web Interface will listen on</description>
  </property>
  <property>
    <key>hive.hwi.listen.port</key>
    <value>9999</value>
    <description>This is the port the Hive Web Interface will listen on</description>
  </property>
  <property>
    <key>hive.hwi.war.file</key>
    <value>${system:HWI_WAR_FILE}</value>
    <description>This sets the path to the HWI war file, relative to ${HIVE_HOME}. </description>
  </property>
  <property>
    <key>hive.mapred.local.mem</key>
    <value>0</value>
    <description>mapper/reducer memory in local mode</description>
  </property>
  <property>
    <key>hive.mapjoin.smalltable.filesize</key>
    <value>25000000</value>
    <description>
      The threshold for the input file size of the small tables; if the file size is smaller 
      than this threshold, it will try to convert the common join into map join
    </description>
  </property>
  <property>
    <key>hive.sample.seednumber</key>
    <value>0</value>
    <description>A number used to percentage sampling. By changing this number, user will change the subsets of data sampled.</description>
  </property>
  <property>
    <key>hive.test.mode</key>
    <value>false</value>
    <description>Whether Hive is running in test mode. If yes, it turns on sampling and prefixes the output tablename.</description>
  </property>
  <property>
    <key>hive.test.mode.prefix</key>
    <value>test_</value>
    <description>In test mode, specfies prefixes for the output table</description>
  </property>
  <property>
    <key>hive.test.mode.samplefreq</key>
    <value>32</value>
    <description>
      In test mode, specfies sampling frequency for table, which is not bucketed,
      For example, the following query:
        INSERT OVERWRITE TABLE dest SELECT col1 from src
      would be converted to
        INSERT OVERWRITE TABLE test_dest
        SELECT col1 from src TABLESAMPLE (BUCKET 1 out of 32 on rand(1))
    </description>
  </property>
  <property>
    <key>hive.test.mode.nosamplelist</key>
    <value/>
    <description>In test mode, specifies comma separated table names which would not apply sampling</description>
  </property>
  <property>
    <key>hive.test.dummystats.aggregator</key>
    <value/>
    <description>internal variable for test</description>
  </property>
  <property>
    <key>hive.test.dummystats.publisher</key>
    <value/>
    <description>internal variable for test</description>
  </property>
  <property>
    <key>hive.merge.mapfiles</key>
    <value>true</value>
    <description>Merge small files at the end of a map-only job</description>
  </property>
  <property>
    <key>hive.merge.mapredfiles</key>
    <value>false</value>
    <description>Merge small files at the end of a map-reduce job</description>
  </property>
  <property>
    <key>hive.merge.tezfiles</key>
    <value>false</value>
    <description>Merge small files at the end of a Tez DAG</description>
  </property>
  <property>
    <key>hive.merge.size.per.task</key>
    <value>256000000</value>
    <description>Size of merged files at the end of the job</description>
  </property>
  <property>
    <key>hive.merge.smallfiles.avgsize</key>
    <value>16000000</value>
    <description>
      When the average output file size of a job is less than this number, Hive will start an additional 
      map-reduce job to merge the output files into bigger files. This is only done for map-only jobs 
      if hive.merge.mapfiles is true, and for map-reduce jobs if hive.merge.mapredfiles is true.
    </description>
  </property>
  <property>
    <key>hive.merge.rcfile.block.level</key>
    <value>true</value>
    <description/>
  </property>
  <property>
    <key>hive.merge.input.format.block.level</key>
    <value>org.apache.hadoop.hive.ql.io.rcfile.merge.RCFileBlockMergeInputFormat</value>
    <description/>
  </property>
  <property>
    <key>hive.merge.current.job.has.dynamic.partitions</key>
    <value>false</value>
    <description/>
  </property>
  <property>
    <key>hive.exec.rcfile.use.explicit.header</key>
    <value>true</value>
    <description>
      If this is set the header for RCFiles will simply be RCF.  If this is not
      set the header will be that borrowed from sequence files, e.g. SEQ- followed
      by the input and output RCFile formats.
    </description>
  </property>
  <property>
    <key>hive.exec.rcfile.use.sync.cache</key>
    <value>true</value>
    <description/>
  </property>
  <property>
    <key>hive.io.rcfile.record.interval</key>
    <value>2147483647</value>
    <description/>
  </property>
  <property>
    <key>hive.io.rcfile.column.number.conf</key>
    <value>0</value>
    <description/>
  </property>
  <property>
    <key>hive.io.rcfile.tolerate.corruptions</key>
    <value>false</value>
    <description/>
  </property>
  <property>
    <key>hive.io.rcfile.record.buffer.size</key>
    <value>4194304</value>
    <description/>
  </property>
  <property>
    <key>hive.exec.orc.memory.pool</key>
    <value>0.5</value>
    <description>Maximum fraction of heap that can be used by ORC file writers</description>
  </property>
  <property>
    <key>hive.exec.orc.write.format</key>
    <value/>
    <description>Define the version of the file to write</description>
  </property>
  <property>
    <key>hive.exec.orc.default.stripe.size</key>
    <value>268435456</value>
    <description>Define the default ORC stripe size</description>
  </property>
  <property>
    <key>hive.exec.orc.default.block.size</key>
    <value>268435456</value>
    <description>Define the default file system block size for ORC files.</description>
  </property>
  <property>
    <key>hive.exec.orc.dictionary.key.size.threshold</key>
    <value>0.8</value>
    <description>
      If the number of keys in a dictionary is greater than this fraction of the total number of
      non-null rows, turn off dictionary encoding.  Use 1 to always use dictionary encoding.
    </description>
  </property>
  <property>
    <key>hive.exec.orc.default.row.index.stride</key>
    <value>10000</value>
    <description>Define the default ORC index stride</description>
  </property>
  <property>
    <key>hive.exec.orc.default.buffer.size</key>
    <value>262144</value>
    <description>Define the default ORC buffer size</description>
  </property>
  <property>
    <key>hive.exec.orc.default.block.padding</key>
    <value>true</value>
    <description>Define the default block padding</description>
  </property>
  <property>
    <key>hive.exec.orc.block.padding.tolerance</key>
    <value>0.05</value>
    <description>
      Define the tolerance for block padding as a percentage of stripe size.
      For the defaults of 64Mb ORC stripe and 256Mb HDFS blocks, a maximum of 3.2Mb will be reserved for padding within the 256Mb block. 
      In that case, if the available size within the block is more than 3.2Mb, a new smaller stripe will be inserted to fit within that space. 
      This will make sure that no stripe written will cross block boundaries and cause remote reads within a node local task.
    </description>
  </property>
  <property>
    <key>hive.exec.orc.default.compress</key>
    <value>ZLIB</value>
    <description>Define the default compression codec for ORC file</description>
  </property>
  <property>
    <key>hive.exec.orc.encoding.strategy</key>
    <value>SPEED</value>
    <description>
      Define the encoding strategy to use while writing data. Changing this will
      only affect the light weight encoding for integers. This flag will not
      change the compression level of higher level compression codec (like ZLIB).
      Possible options are SPEED and COMPRESSION.
    </description>
  </property>
  <property>
    <key>hive.orc.splits.include.file.footer</key>
    <value>false</value>
    <description>
      If turned on splits generated by orc will include metadata about the stripes in the file. This
      data is read remotely (from the client or HS2 machine) and sent to all the tasks.
    </description>
  </property>
  <property>
    <key>hive.orc.cache.stripe.details.size</key>
    <value>10000</value>
    <description>Cache size for keeping meta info about orc splits cached in the client.</description>
  </property>
  <property>
    <key>hive.orc.compute.splits.num.threads</key>
    <value>10</value>
    <description>How many threads orc should use to create splits in parallel.</description>
  </property>
  <property>
    <key>hive.exec.orc.skip.corrupt.data</key>
    <value>false</value>
    <description>
      If ORC reader encounters corrupt data, this value will be used to determine
      whether to skip the corrupt data or throw exception. The default behavior is to throw exception.
    </description>
  </property>
  <property>
    <key>hive.exec.orc.zerocopy</key>
    <value>false</value>
    <description>Use zerocopy reads with ORC.</description>
  </property>
  <property>
    <key>hive.lazysimple.extended_boolean_literal</key>
    <value>false</value>
    <description>
      LazySimpleSerde uses this property to determine if it treats 'T', 't', 'F', 'f',
      '1', and '0' as extened, legal boolean literal, in addition to 'TRUE' and 'FALSE'.
      The default is false, which means only 'TRUE' and 'FALSE' are treated as legal
      boolean literal.
    </description>
  </property>
  <property>
    <key>hive.optimize.skewjoin</key>
    <value>false</value>
    <description>
      Whether to enable skew join optimization. 
      The algorithm is as follows: At runtime, detect the keys with a large skew. Instead of
      processing those keys, store them temporarily in an HDFS directory. In a follow-up map-reduce
      job, process those skewed keys. The same key need not be skewed for all the tables, and so,
      the follow-up map-reduce job (for the skewed keys) would be much faster, since it would be a
      map-join.
    </description>
  </property>
  <property>
    <key>hive.auto.convert.join</key>
    <value>true</value>
    <description>Whether Hive enables the optimization about converting common join into mapjoin based on the input file size</description>
  </property>
  <property>
    <key>hive.auto.convert.join.noconditionaltask</key>
    <value>true</value>
    <description>
      Whether Hive enables the optimization about converting common join into mapjoin based on the input file size. 
      If this parameter is on, and the sum of size for n-1 of the tables/partitions for a n-way join is smaller than the
      specified size, the join is directly converted to a mapjoin (there is no conditional task).
    </description>
  </property>
  <property>
    <key>hive.auto.convert.join.noconditionaltask.size</key>
    <value>10000000</value>
    <description>
      If hive.auto.convert.join.noconditionaltask is off, this parameter does not take affect. 
      However, if it is on, and the sum of size for n-1 of the tables/partitions for a n-way join is smaller than this size, 
      the join is directly converted to a mapjoin(there is no conditional task). The default is 10MB
    </description>
  </property>
  <property>
    <key>hive.auto.convert.join.use.nonstaged</key>
    <value>false</value>
    <description>
      For conditional joins, if input stream from a small alias can be directly applied to join operator without 
      filtering or projection, the alias need not to be pre-staged in distributed cache via mapred local task.
      Currently, this is not working with vectorization or tez execution engine.
    </description>
  </property>
  <property>
    <key>hive.skewjoin.key</key>
    <value>100000</value>
    <description>
      Determine if we get a skew key in join. If we see more than the specified number of rows with the same key in join operator,
      we think the key as a skew join key. 
    </description>
  </property>
  <property>
    <key>hive.skewjoin.mapjoin.map.tasks</key>
    <value>10000</value>
    <description>
      Determine the number of map task used in the follow up map join job for a skew join.
      It should be used together with hive.skewjoin.mapjoin.min.split to perform a fine grained control.
    </description>
  </property>
  <property>
    <key>hive.skewjoin.mapjoin.min.split</key>
    <value>33554432</value>
    <description>
      Determine the number of map task at most used in the follow up map join job for a skew join by specifying 
      the minimum split size. It should be used together with hive.skewjoin.mapjoin.map.tasks to perform a fine grained control.
    </description>
  </property>
  <property>
    <key>hive.heartbeat.interval</key>
    <value>1000</value>
    <description>Send a heartbeat after this interval - used by mapjoin and filter operators</description>
  </property>
  <property>
    <key>hive.limit.row.max.size</key>
    <value>100000</value>
    <description>When trying a smaller subset of data for simple LIMIT, how much size we need to guarantee each row to have at least.</description>
  </property>
  <property>
    <key>hive.limit.optimize.limit.file</key>
    <value>10</value>
    <description>When trying a smaller subset of data for simple LIMIT, maximum number of files we can sample.</description>
  </property>
  <property>
    <key>hive.limit.optimize.enable</key>
    <value>false</value>
    <description>Whether to enable to optimization to trying a smaller subset of data for simple LIMIT first.</description>
  </property>
  <property>
    <key>hive.limit.optimize.fetch.max</key>
    <value>50000</value>
    <description>
      Maximum number of rows allowed for a smaller subset of data for simple LIMIT, if it is a fetch query. 
      Insert queries are not restricted by this limit.
    </description>
  </property>
  <property>
    <key>hive.limit.pushdown.memory.usage</key>
    <value>-1.0</value>
    <description>The max memory to be used for hash in RS operator for top K selection.</description>
  </property>
  <property>
    <key>hive.limit.query.max.table.partition</key>
    <value>-1</value>
    <description>
      This controls how many partitions can be scanned for each partitioned table.
      The default value "-1" means no limit.
    </description>
  </property>
  <property>
    <key>hive.hashtable.initialCapacity</key>
    <value>100000</value>
    <description/>
  </property>
  <property>
    <key>hive.hashtable.loadfactor</key>
    <value>0.75</value>
    <description/>
  </property>
  <property>
    <key>hive.mapjoin.followby.gby.localtask.max.memory.usage</key>
    <value>0.55</value>
    <description>
      This number means how much memory the local task can take to hold the key/value into an in-memory hash table 
      when this map join is followed by a group by. If the local task's memory usage is more than this number, 
      the local task will abort by itself. It means the data of the small table is too large to be held in memory.
    </description>
  </property>
  <property>
    <key>hive.mapjoin.localtask.max.memory.usage</key>
    <value>0.9</value>
    <description>
      This number means how much memory the local task can take to hold the key/value into an in-memory hash table. 
      If the local task's memory usage is more than this number, the local task will abort by itself. 
      It means the data of the small table is too large to be held in memory.
    </description>
  </property>
  <property>
    <key>hive.mapjoin.check.memory.rows</key>
    <value>100000</value>
    <description>The number means after how many rows processed it needs to check the memory usage</description>
  </property>
  <property>
    <key>hive.debug.localtask</key>
    <value>false</value>
    <description/>
  </property>
  <property>
    <key>hive.input.format</key>
    <value>org.apache.hadoop.hive.ql.io.CombineHiveInputFormat</value>
    <description>The default input format. Set this to HiveInputFormat if you encounter problems with CombineHiveInputFormat.</description>
  </property>
  <property>
    <key>hive.tez.input.format</key>
    <value>org.apache.hadoop.hive.ql.io.HiveInputFormat</value>
    <description>The default input format for tez. Tez groups splits in the AM.</description>
  </property>
  <property>
    <key>hive.tez.container.size</key>
    <value>-1</value>
    <description>By default Tez will spawn containers of the size of a mapper. This can be used to overwrite.</description>
  </property>
  <property>
    <key>hive.tez.java.opts</key>
    <value/>
    <description>By default Tez will use the Java options from map tasks. This can be used to overwrite.</description>
  </property>
  <property>
    <key>hive.tez.log.level</key>
    <value>INFO</value>
    <description>
      The log level to use for tasks executing as part of the DAG.
      Used only if hive.tez.java.opts is used to configure Java options.
    </description>
  </property>
  <property>
    <key>hive.enforce.bucketing</key>
    <value>false</value>
    <description>Whether bucketing is enforced. If true, while inserting into the table, bucketing is enforced.</description>
  </property>
  <property>
    <key>hive.enforce.sorting</key>
    <value>false</value>
    <description>Whether sorting is enforced. If true, while inserting into the table, sorting is enforced.</description>
  </property>
  <property>
    <key>hive.optimize.bucketingsorting</key>
    <value>true</value>
    <description>
      If hive.enforce.bucketing or hive.enforce.sorting is true, don't create a reducer for enforcing 
      bucketing/sorting for queries of the form: 
      insert overwrite table T2 select * from T1;
      where T1 and T2 are bucketed/sorted by the same keys into the same number of buckets.
    </description>
  </property>
  <property>
    <key>hive.mapred.partitioner</key>
    <value>org.apache.hadoop.hive.ql.io.DefaultHivePartitioner</value>
    <description/>
  </property>
  <property>
    <key>hive.enforce.sortmergebucketmapjoin</key>
    <value>false</value>
    <description>If the user asked for sort-merge bucketed map-side join, and it cannot be performed, should the query fail or not ?</description>
  </property>
  <property>
    <key>hive.enforce.bucketmapjoin</key>
    <value>false</value>
    <description>
      If the user asked for bucketed map-side join, and it cannot be performed, 
      should the query fail or not ? For example, if the buckets in the tables being joined are
      not a multiple of each other, bucketed map-side join cannot be performed, and the
      query will fail if hive.enforce.bucketmapjoin is set to true.
    </description>
  </property>
  <property>
    <key>hive.auto.convert.sortmerge.join</key>
    <value>false</value>
    <description>Will the join be automatically converted to a sort-merge join, if the joined tables pass the criteria for sort-merge join.</description>
  </property>
  <property>
    <key>hive.auto.convert.sortmerge.join.bigtable.selection.policy</key>
    <value>org.apache.hadoop.hive.ql.optimizer.AvgPartitionSizeBasedBigTableSelectorForAutoSMJ</value>
    <description>
      The policy to choose the big table for automatic conversion to sort-merge join. 
      By default, the table with the largest partitions is assigned the big table. All policies are:
      . based on position of the table - the leftmost table is selected
      org.apache.hadoop.hive.ql.optimizer.LeftmostBigTableSMJ.
      . based on total size (all the partitions selected in the query) of the table 
      org.apache.hadoop.hive.ql.optimizer.TableSizeBasedBigTableSelectorForAutoSMJ.
      . based on average size (all the partitions selected in the query) of the table 
      org.apache.hadoop.hive.ql.optimizer.AvgPartitionSizeBasedBigTableSelectorForAutoSMJ.
      New policies can be added in future.
    </description>
  </property>
  <property>
    <key>hive.auto.convert.sortmerge.join.to.mapjoin</key>
    <value>false</value>
    <description>
      If hive.auto.convert.sortmerge.join is set to true, and a join was converted to a sort-merge join, 
      this parameter decides whether each table should be tried as a big table, and effectively a map-join should be
      tried. That would create a conditional task with n+1 children for a n-way join (1 child for each table as the
      big table), and the backup task will be the sort-merge join. In some cases, a map-join would be faster than a
      sort-merge join, if there is no advantage of having the output bucketed and sorted. For example, if a very big sorted
      and bucketed table with few files (say 10 files) are being joined with a very small sorter and bucketed table
      with few files (10 files), the sort-merge join will only use 10 mappers, and a simple map-only join might be faster
      if the complete small table can fit in memory, and a map-join can be performed.
    </description>
  </property>
  <property>
    <key>hive.exec.script.trust</key>
    <value>false</value>
    <description/>
  </property>
  <property>
    <key>hive.exec.rowoffset</key>
    <value>false</value>
    <description>Whether to provide the row offset virtual column</description>
  </property>
  <property>
    <key>hive.hadoop.supports.splittable.combineinputformat</key>
    <value>false</value>
    <description/>
  </property>
  <property>
    <key>hive.optimize.index.filter</key>
    <value>false</value>
    <description>Whether to enable automatic use of indexes</description>
  </property>
  <property>
    <key>hive.optimize.index.autoupdate</key>
    <value>false</value>
    <description>Whether to update stale indexes automatically</description>
  </property>
  <property>
    <key>hive.optimize.ppd</key>
    <value>true</value>
    <description>Whether to enable predicate pushdown</description>
  </property>
  <property>
    <key>hive.ppd.recognizetransivity</key>
    <value>true</value>
    <description>Whether to transitively replicate predicate filters over equijoin conditions.</description>
  </property>
  <property>
    <key>hive.ppd.remove.duplicatefilters</key>
    <value>true</value>
    <description>Whether to push predicates down into storage handlers.  Ignored when hive.optimize.ppd is false.</description>
  </property>
  <property>
    <key>hive.optimize.metadataonly</key>
    <value>true</value>
    <description/>
  </property>
  <property>
    <key>hive.optimize.ppd.storage</key>
    <value>true</value>
    <description>Whether to push predicates down to storage handlers</description>
  </property>
  <property>
    <key>hive.optimize.groupby</key>
    <value>true</value>
    <description>Whether to enable the bucketed group by from bucketed partitions/tables.</description>
  </property>
  <property>
    <key>hive.optimize.bucketmapjoin</key>
    <value>false</value>
    <description>Whether to try bucket mapjoin</description>
  </property>
  <property>
    <key>hive.optimize.bucketmapjoin.sortedmerge</key>
    <value>false</value>
    <description>Whether to try sorted bucket merge map join</description>
  </property>
  <property>
    <key>hive.optimize.reducededuplication</key>
    <value>true</value>
    <description>
      Remove extra map-reduce jobs if the data is already clustered by the same key which needs to be used again. 
      This should always be set to true. Since it is a new feature, it has been made configurable.
    </description>
  </property>
  <property>
    <key>hive.optimize.reducededuplication.min.reducer</key>
    <value>4</value>
    <description>
      Reduce deduplication merges two RSs by moving key/parts/reducer-num of the child RS to parent RS. 
      That means if reducer-num of the child RS is fixed (order by or forced bucketing) and small, it can make very slow, single MR.
      The optimization will be automatically disabled if number of reducers would be less than specified value.
    </description>
  </property>
  <property>
    <key>hive.optimize.sort.dynamic.partition</key>
    <value>true</value>
    <description>
      When enabled dynamic partitioning column will be globally sorted.
      This way we can keep only one record writer open for each partition value
      in the reducer thereby reducing the memory pressure on reducers.
    </description>
  </property>
  <property>
    <key>hive.optimize.sampling.orderby</key>
    <value>false</value>
    <description/>
  </property>
  <property>
    <key>hive.optimize.sampling.orderby.number</key>
    <value>1000</value>
    <description/>
  </property>
  <property>
    <key>hive.optimize.sampling.orderby.percent</key>
    <value>0.1</value>
    <description/>
  </property>
  <property>
    <key>hive.optimize.union.remove</key>
    <value>false</value>
    <description>
      Whether to remove the union and push the operators between union and the filesink above union. 
      This avoids an extra scan of the output by union. This is independently useful for union
      queries, and specially useful when hive.optimize.skewjoin.compiletime is set to true, since an
      extra union is inserted.
      
      The merge is triggered if either of hive.merge.mapfiles or hive.merge.mapredfiles is set to true.
      If the user has set hive.merge.mapfiles to true and hive.merge.mapredfiles to false, the idea was the
      number of reducers are few, so the number of files anyway are small. However, with this optimization,
      we are increasing the number of files possibly by a big margin. So, we merge aggressively.
    </description>
  </property>
  <property>
    <key>hive.optimize.correlation</key>
    <value>false</value>
    <description>exploit intra-query correlations.</description>
  </property>
  <property>
    <key>hive.mapred.supports.subdirectories</key>
    <value>false</value>
    <description>
      Whether the version of Hadoop which is running supports sub-directories for tables/partitions. 
      Many Hive optimizations can be applied if the Hadoop version supports sub-directories for
      tables/partitions. It was added by MAPREDUCE-1501
    </description>
  </property>
  <property>
    <key>hive.optimize.skewjoin.compiletime</key>
    <value>false</value>
    <description>
      Whether to create a separate plan for skewed keys for the tables in the join.
      This is based on the skewed keys stored in the metadata. At compile time, the plan is broken
      into different joins: one for the skewed keys, and the other for the remaining keys. And then,
      a union is performed for the 2 joins generated above. So unless the same skewed key is present
      in both the joined tables, the join for the skewed key will be performed as a map-side join.
      
      The main difference between this parameter and hive.optimize.skewjoin is that this parameter
      uses the skew information stored in the metastore to optimize the plan at compile time itself.
      If there is no skew information in the metadata, this parameter will not have any affect.
      Both hive.optimize.skewjoin.compiletime and hive.optimize.skewjoin should be set to true.
      Ideally, hive.optimize.skewjoin should be renamed as hive.optimize.skewjoin.runtime, but not doing
      so for backward compatibility.
      
      If the skew information is correctly stored in the metadata, hive.optimize.skewjoin.compiletime
      would change the query plan to take care of it, and hive.optimize.skewjoin will be a no-op.
    </description>
  </property>
  <property>
    <key>hive.optimize.index.filter.compact.minsize</key>
    <value>5368709120</value>
    <description>Minimum size (in bytes) of the inputs on which a compact index is automatically used.</description>
  </property>
  <property>
    <key>hive.optimize.index.filter.compact.maxsize</key>
    <value>-1</value>
    <description>Maximum size (in bytes) of the inputs on which a compact index is automatically used.  A negative number is equivalent to infinity.</description>
  </property>
  <property>
    <key>hive.index.compact.query.max.entries</key>
    <value>10000000</value>
    <description>The maximum number of index entries to read during a query that uses the compact index. Negative value is equivalent to infinity.</description>
  </property>
  <property>
    <key>hive.index.compact.query.max.size</key>
    <value>10737418240</value>
    <description>The maximum number of bytes that a query using the compact index can read. Negative value is equivalent to infinity.</description>
  </property>
  <property>
    <key>hive.index.compact.binary.search</key>
    <value>true</value>
    <description>Whether or not to use a binary search to find the entries in an index table that match the filter, where possible</description>
  </property>
  <property>
    <key>hive.stats.autogather</key>
    <value>true</value>
    <description>A flag to gather statistics automatically during the INSERT OVERWRITE command.</description>
  </property>
  <property>
    <key>hive.stats.dbclass</key>
    <value>fs</value>
    <description>The storage that stores temporary Hive statistics. Currently, jdbc, hbase, counter and custom type are supported.</description>
  </property>
  <property>
    <key>hive.stats.jdbcdriver</key>
    <value>org.apache.derby.jdbc.EmbeddedDriver</value>
    <description>The JDBC driver for the database that stores temporary Hive statistics.</description>
  </property>
  <property>
    <key>hive.stats.dbconnectionstring</key>
    <value>jdbc:derby:;databaseName=TempStatsStore;create=true</value>
    <description>The default connection string for the database that stores temporary Hive statistics.</description>
  </property>
  <property>
    <key>hive.stats.default.publisher</key>
    <value/>
    <description>The Java class (implementing the StatsPublisher interface) that is used by default if hive.stats.dbclass is custom type.</description>
  </property>
  <property>
    <key>hive.stats.default.aggregator</key>
    <value/>
    <description>The Java class (implementing the StatsAggregator interface) that is used by default if hive.stats.dbclass is custom type.</description>
  </property>
  <property>
    <key>hive.stats.jdbc.timeout</key>
    <value>30</value>
    <description>Timeout value (number of seconds) used by JDBC connection and statements.</description>
  </property>
  <property>
    <key>hive.stats.atomic</key>
    <value>false</value>
    <description>whether to update metastore stats only if all stats are available</description>
  </property>
  <property>
    <key>hive.stats.retries.max</key>
    <value>0</value>
    <description>
      Maximum number of retries when stats publisher/aggregator got an exception updating intermediate database. 
      Default is no tries on failures.
    </description>
  </property>
  <property>
    <key>hive.stats.retries.wait</key>
    <value>3000</value>
    <description>The base waiting window (in milliseconds) before the next retry. The actual wait time is calculated by baseWindow * failures baseWindow * (failure  1) * (random number between [0.0,1.0]).</description>
  </property>
  <property>
    <key>hive.stats.collect.rawdatasize</key>
    <value>true</value>
    <description>should the raw data size be collected when analyzing tables</description>
  </property>
  <property>
    <key>hive.client.stats.counters</key>
    <value/>
    <description>
      Subset of counters that should be of interest for hive.client.stats.publishers (when one wants to limit their publishing). 
      Non-display names should be used
    </description>
  </property>
  <property>
    <key>hive.stats.reliable</key>
    <value>false</value>
    <description>
      Whether queries will fail because stats cannot be collected completely accurately. 
      If this is set to true, reading/writing from/into a partition may fail because the stats
      could not be computed accurately.
    </description>
  </property>
  <property>
    <key>hive.stats.gather.num.threads</key>
    <value>10</value>
    <description>
      Number of threads used by partialscan/noscan analyze command for partitioned tables.
      This is applicable only for file formats that implement StatsProvidingRecordReader (like ORC).
    </description>
  </property>
  <property>
    <key>hive.stats.collect.tablekeys</key>
    <value>false</value>
    <description>
      Whether join and group by keys on tables are derived and maintained in the QueryPlan.
      This is useful to identify how tables are accessed and to determine if they should be bucketed.
    </description>
  </property>
  <property>
    <key>hive.stats.collect.scancols</key>
    <value>false</value>
    <description>
      Whether column accesses are tracked in the QueryPlan.
      This is useful to identify how tables are accessed and to determine if there are wasted columns that can be trimmed.
    </description>
  </property>
  <property>
    <key>hive.stats.ndv.error</key>
    <value>20.0</value>
    <description>
      Standard error expressed in percentage. Provides a tradeoff between accuracy and compute cost. 
      A lower value for error indicates higher accuracy and a higher compute cost.
    </description>
  </property>
  <property>
    <key>hive.stats.key.prefix.max.length</key>
    <value>150</value>
    <description>
      Determines if when the prefix of the key used for intermediate stats collection
      exceeds a certain length, a hash of the key is used instead.  If the value &lt; 0 then hashing
    </description>
  </property>
  <property>
    <key>hive.stats.key.prefix.reserve.length</key>
    <value>24</value>
    <description>
      Reserved length for postfix of stats key. Currently only meaningful for counter type which should
      keep length of full stats key smaller than max length configured by hive.stats.key.prefix.max.length.
      For counter type, it should be bigger than the length of LB spec if exists.
    </description>
  </property>
  <property>
    <key>hive.stats.max.variable.length</key>
    <value>100</value>
    <description>
      To estimate the size of data flowing through operators in Hive/Tez(for reducer estimation etc.),
      average row size is multiplied with the total number of rows coming out of each operator.
      Average row size is computed from average column size of all columns in the row. In the absence
      of column statistics, for variable length columns (like string, bytes etc.), this value will be
      used. For fixed length columns their corresponding Java equivalent sizes are used
      (float - 4 bytes, double - 8 bytes etc.).
    </description>
  </property>
  <property>
    <key>hive.stats.list.num.entries</key>
    <value>10</value>
    <description>
      To estimate the size of data flowing through operators in Hive/Tez(for reducer estimation etc.),
      average row size is multiplied with the total number of rows coming out of each operator.
      Average row size is computed from average column size of all columns in the row. In the absence
      of column statistics and for variable length complex columns like list, the average number of
      entries/values can be specified using this config.
    </description>
  </property>
  <property>
    <key>hive.stats.map.num.entries</key>
    <value>10</value>
    <description>
      To estimate the size of data flowing through operators in Hive/Tez(for reducer estimation etc.),
      average row size is multiplied with the total number of rows coming out of each operator.
      Average row size is computed from average column size of all columns in the row. In the absence
      of column statistics and for variable length complex columns like map, the average number of
      entries/values can be specified using this config.
    </description>
  </property>
  <property>
    <key>hive.stats.map.parallelism</key>
    <value>1</value>
    <description>
      Hive/Tez optimizer estimates the data size flowing through each of the operators.
      For GROUPBY operator, to accurately compute the data size map-side parallelism needs to
      be known. By default, this value is set to 1 since optimizer is not aware of the number of
      mappers during compile-time. This Hive config can be used to specify the number of mappers
      to be used for data size computation of GROUPBY operator.
    </description>
  </property>
  <property>
    <key>hive.stats.fetch.partition.stats</key>
    <value>true</value>
    <description>
      Annotation of operator tree with statistics information requires partition level basic
      statistics like number of rows, data size and file size. Partition statistics are fetched from
      metastore. Fetching partition statistics for each needed partition can be expensive when the
      number of partitions is high. This flag can be used to disable fetching of partition statistics
      from metastore. When this flag is disabled, Hive will make calls to filesystem to get file sizes
      and will estimate the number of rows from row schema.
    </description>
  </property>
  <property>
    <key>hive.stats.fetch.column.stats</key>
    <value>false</value>
    <description>
      Annotation of operator tree with statistics information requires column statistics.
      Column statistics are fetched from metastore. Fetching column statistics for each needed column
      can be expensive when the number of columns is high. This flag can be used to disable fetching
      of column statistics from metastore.
    </description>
  </property>
  <property>
    <key>hive.stats.join.factor</key>
    <value>1.1</value>
    <description>
      Hive/Tez optimizer estimates the data size flowing through each of the operators. JOIN operator
      uses column statistics to estimate the number of rows flowing out of it and hence the data size.
      In the absence of column statistics, this factor determines the amount of rows that flows out
      of JOIN operator.
    </description>
  </property>
  <property>
    <key>hive.stats.deserialization.factor</key>
    <value>1.0</value>
    <description>
      Hive/Tez optimizer estimates the data size flowing through each of the operators. In the absence
      of basic statistics like number of rows and data size, file size is used to estimate the number
      of rows and data size. Since files in tables/partitions are serialized (and optionally
      compressed) the estimates of number of rows and data size cannot be reliably determined.
      This factor is multiplied with the file size to account for serialization and compression.
    </description>
  </property>
  <property>
    <key>hive.support.concurrency</key>
    <value>false</value>
    <description>
      Whether Hive supports concurrency control or not. 
      A ZooKeeper instance must be up and running when using zookeeper Hive lock manager 
    </description>
  </property>
  <property>
    <key>hive.lock.manager</key>
    <value>org.apache.hadoop.hive.ql.lockmgr.zookeeper.ZooKeeperHiveLockManager</value>
    <description/>
  </property>
  <property>
    <key>hive.lock.numretries</key>
    <value>100</value>
    <description>The number of times you want to try to get all the locks</description>
  </property>
  <property>
    <key>hive.unlock.numretries</key>
    <value>10</value>
    <description>The number of times you want to retry to do one unlock</description>
  </property>
  <property>
    <key>hive.lock.sleep.between.retries</key>
    <value>60</value>
    <description>The sleep time (in seconds) between various retries</description>
  </property>
  <property>
    <key>hive.lock.mapred.only.operation</key>
    <value>false</value>
    <description>
      This param is to control whether or not only do lock on queries
      that need to execute at least one mapred job.
    </description>
  </property>
  <property>
    <key>hive.zookeeper.quorum</key>
    <value/>
    <description>The list of ZooKeeper servers to talk to. This is only needed for read/write locks.</description>
  </property>
  <property>
    <key>hive.zookeeper.client.port</key>
    <value>2181</value>
    <description>The port of ZooKeeper servers to talk to. This is only needed for read/write locks.</description>
  </property>
  <property>
    <key>hive.zookeeper.session.timeout</key>
    <value>600000</value>
    <description>
      ZooKeeper client's session timeout. The client is disconnected, and as a result, all locks released, 
      if a heartbeat is not sent in the timeout.
    </description>
  </property>
  <property>
    <key>hive.zookeeper.namespace</key>
    <value>hive_zookeeper_namespace</value>
    <description>The parent node under which all ZooKeeper nodes are created.</description>
  </property>
  <property>
    <key>hive.zookeeper.clean.extra.nodes</key>
    <value>false</value>
    <description>Clean extra nodes at the end of the session.</description>
  </property>
  <property>
    <key>hive.txn.manager</key>
    <value>org.apache.hadoop.hive.ql.lockmgr.DummyTxnManager</value>
    <description/>
  </property>
  <property>
    <key>hive.txn.timeout</key>
    <value>300</value>
    <description>time after which transactions are declared aborted if the client has not sent a heartbeat, in seconds.</description>
  </property>
  <property>
    <key>hive.txn.max.open.batch</key>
    <value>1000</value>
    <description>
      Maximum number of transactions that can be fetched in one call to open_txns().
      Increasing this will decrease the number of delta files created when
      streaming data into Hive.  But it will also increase the number of
      open transactions at any given time, possibly impacting read performance.
    </description>
  </property>
  <property>
    <key>hive.compactor.initiator.on</key>
    <value>false</value>
    <description>Whether to run the compactor's initiator thread in this metastore instance or not.</description>
  </property>
  <property>
    <key>hive.compactor.worker.threads</key>
    <value>0</value>
    <description>Number of compactor worker threads to run on this metastore instance.</description>
  </property>
  <property>
    <key>hive.compactor.worker.timeout</key>
    <value>86400</value>
    <description>
      Time in seconds, before a given compaction in working state is declared a failure
      and returned to the initiated state.
    </description>
  </property>
  <property>
    <key>hive.compactor.check.interval</key>
    <value>300</value>
    <description>
      Time in seconds between checks to see if any partitions need compacted.
      This should be kept high because each check for compaction requires many calls against the NameNode.
    </description>
  </property>
  <property>
    <key>hive.compactor.delta.num.threshold</key>
    <value>10</value>
    <description>
      Number of delta files that must exist in a directory before the compactor will attempt
      a minor compaction.
    </description>
  </property>
  <property>
    <key>hive.compactor.delta.pct.threshold</key>
    <value>0.1</value>
    <description>Percentage (by size) of base that deltas can be before major compaction is initiated.</description>
  </property>
  <property>
    <key>hive.compactor.abortedtxn.threshold</key>
    <value>1000</value>
    <description>
      Number of aborted transactions involving a particular table or partition before major
      compaction is initiated.
    </description>
  </property>
  <property>
    <key>hive.hbase.wal.enabled</key>
    <value>true</value>
    <description>
      Whether writes to HBase should be forced to the write-ahead log. 
      Disabling this improves HBase write performance at the risk of lost writes in case of a crash.
    </description>
  </property>
  <property>
    <key>hive.hbase.generatehfiles</key>
    <value>false</value>
    <description>True when HBaseStorageHandler should generate hfiles instead of operate against the online table.</description>
  </property>
  <property>
    <key>hive.archive.enabled</key>
    <value>false</value>
    <description>Whether archiving operations are permitted</description>
  </property>
  <property>
    <key>hive.optimize.index.groupby</key>
    <value>false</value>
    <description>Whether to enable optimization of group-by queries using Aggregate indexes.</description>
  </property>
  <property>
    <key>hive.outerjoin.supports.filters</key>
    <value>true</value>
    <description/>
  </property>
  <property>
    <key>hive.fetch.task.conversion</key>
    <value>minimal</value>
    <description>
      Some select queries can be converted to single FETCH task minimizing latency.
      Currently the query should be single sourced not having any subquery and should not have
      any aggregations or distincts (which incurs RS), lateral views and joins.
      1. minimal : SELECT STAR, FILTER on partition columns, LIMIT only
      2. more    : SELECT, FILTER, LIMIT only (support TABLESAMPLE and virtual columns)
    </description>
  </property>
  <property>
    <key>hive.fetch.task.conversion.threshold</key>
    <value>-1</value>
    <description>
      Input threshold for applying hive.fetch.task.conversion. If target table is native, input length
      is calculated by summation of file lengths. If it's not native, storage handler for the table
      can optionally implement org.apache.hadoop.hive.ql.metadata.InputEstimator interface.
    </description>
  </property>
  <property>
    <key>hive.fetch.task.aggr</key>
    <value>false</value>
    <description>
      Aggregation queries with no group-by clause (for example, select count(*) from src) execute
      final aggregations in single reduce task. If this is set true, Hive delegates final aggregation
      stage to fetch task, possibly decreasing the query time.
    </description>
  </property>
  <property>
    <key>hive.compute.query.using.stats</key>
    <value>false</value>
    <description>
      When set to true Hive will answer a few queries like count(1) purely using stats
      stored in metastore. For basic stats collection turn on the config hive.stats.autogather to true.
      For more advanced stats collection need to run analyze table queries.
    </description>
  </property>
  <property>
    <key>hive.fetch.output.serde</key>
    <value>org.apache.hadoop.hive.serde2.DelimitedJSONSerDe</value>
    <description>The SerDe used by FetchTask to serialize the fetch output.</description>
  </property>
  <property>
    <key>hive.cache.expr.evaluation</key>
    <value>true</value>
    <description>If true, evaluation result of deterministic expression referenced twice or more will be cached.</description>
  </property>
  <property>
    <key>hive.variable.substitute</key>
    <value>true</value>
    <description>This enables substitution using syntax like ${var} ${system:var} and ${env:var}.</description>
  </property>
  <property>
    <key>hive.variable.substitute.depth</key>
    <value>40</value>
    <description>The maximum replacements the substitution engine will do.</description>
  </property>
  <property>
    <key>hive.conf.validation</key>
    <value>true</value>
    <description>Enables type checking for registered Hive configurations</description>
  </property>
  <property>
    <key>hive.semantic.analyzer.hook</key>
    <value/>
    <description/>
  </property>
  <property>
    <key>hive.security.authorization.enabled</key>
    <value>false</value>
    <description>enable or disable the Hive client authorization</description>
  </property>
  <property>
    <key>hive.security.authorization.manager</key>
    <value>org.apache.hadoop.hive.ql.security.authorization.DefaultHiveAuthorizationProvider</value>
    <description>
      The Hive client authorization manager class name. The user defined authorization class should implement 
      interface org.apache.hadoop.hive.ql.security.authorization.HiveAuthorizationProvider.
    </description>
  </property>
  <property>
    <key>hive.security.authenticator.manager</key>
    <value>org.apache.hadoop.hive.ql.security.HadoopDefaultAuthenticator</value>
    <description>
      hive client authenticator manager class name. The user defined authenticator should implement 
      interface org.apache.hadoop.hive.ql.security.HiveAuthenticationProvider.
    </description>
  </property>
  <property>
    <key>hive.security.metastore.authorization.manager</key>
    <value>org.apache.hadoop.hive.ql.security.authorization.DefaultHiveMetastoreAuthorizationProvider</value>
    <description>
      authorization manager class name to be used in the metastore for authorization.
      The user defined authorization class should implement interface 
      org.apache.hadoop.hive.ql.security.authorization.HiveMetastoreAuthorizationProvider. 
    </description>
  </property>
  <property>
    <key>hive.security.metastore.authenticator.manager</key>
    <value>org.apache.hadoop.hive.ql.security.HadoopDefaultMetastoreAuthenticator</value>
    <description>
      authenticator manager class name to be used in the metastore for authentication. 
      The user defined authenticator should implement interface org.apache.hadoop.hive.ql.security.HiveAuthenticationProvider.
    </description>
  </property>
  <property>
    <key>hive.security.authorization.createtable.user.grants</key>
    <value/>
    <description>
      the privileges automatically granted to some users whenever a table gets created.
      An example like "userX,userY:select;userZ:create" will grant select privilege to userX and userY,
      and grant create privilege to userZ whenever a new table created.
    </description>
  </property>
  <property>
    <key>hive.security.authorization.createtable.group.grants</key>
    <value/>
    <description>
      the privileges automatically granted to some groups whenever a table gets created.
      An example like "groupX,groupY:select;groupZ:create" will grant select privilege to groupX and groupY,
      and grant create privilege to groupZ whenever a new table created.
    </description>
  </property>
  <property>
    <key>hive.security.authorization.createtable.role.grants</key>
    <value/>
    <description>
      the privileges automatically granted to some roles whenever a table gets created.
      An example like "roleX,roleY:select;roleZ:create" will grant select privilege to roleX and roleY,
      and grant create privilege to roleZ whenever a new table created.
    </description>
  </property>
  <property>
    <key>hive.security.authorization.createtable.owner.grants</key>
    <value/>
    <description>
      the privileges automatically granted to the owner whenever a table gets created.
      An example like "select,drop" will grant select and drop privilege to the owner of the table
    </description>
  </property>
  <property>
    <key>hive.security.authorization.sqlstd.confwhitelist</key>
    <value/>
    <description>interal variable. List of modifiable configurations by user.</description>
  </property>
  <property>
    <key>hive.cli.print.header</key>
    <value>false</value>
    <description>Whether to print the names of the columns in query output.</description>
  </property>
  <property>
    <key>hive.error.on.empty.partition</key>
    <value>false</value>
    <description>Whether to throw an exception if dynamic partition insert generates empty results.</description>
  </property>
  <property>
    <key>hive.index.compact.file</key>
    <value/>
    <description>internal variable</description>
  </property>
  <property>
    <key>hive.index.blockfilter.file</key>
    <value/>
    <description>internal variable</description>
  </property>
  <property>
    <key>hive.index.compact.file.ignore.hdfs</key>
    <value>false</value>
    <description>
      When true the HDFS location stored in the index file will be ignored at runtime.
      If the data got moved or the name of the cluster got changed, the index data should still be usable.
    </description>
  </property>
  <property>
    <key>hive.exim.uri.scheme.whitelist</key>
    <value>hdfs,pfile</value>
    <description>A comma separated list of acceptable URI schemes for import and export.</description>
  </property>
  <property>
    <key>hive.mapper.cannot.span.multiple.partitions</key>
    <value>false</value>
    <description/>
  </property>
  <property>
    <key>hive.rework.mapredwork</key>
    <value>false</value>
    <description>
      should rework the mapred work or not.
      This is first introduced by SymlinkTextInputFormat to replace symlink files with real paths at compile time.
    </description>
  </property>
  <property>
    <key>hive.exec.concatenate.check.index</key>
    <value>true</value>
    <description>
      If this is set to true, Hive will throw error when doing
      'alter table tbl_name [partSpec] concatenate' on a table/partition
      that has indexes on it. The reason the user want to set this to true
      is because it can help user to avoid handling all index drop, recreation,
      rebuild work. This is very helpful for tables with thousands of partitions.
    </description>
  </property>
  <property>
    <key>hive.io.exception.handlers</key>
    <value/>
    <description>
      A list of io exception handler class names. This is used
      to construct a list exception handlers to handle exceptions thrown
      by record readers
    </description>
  </property>
  <property>
    <key>hive.log4j.file</key>
    <value/>
    <description>
      Hive log4j configuration file.
      If the property is not set, then logging will be initialized using hive-log4j.properties found on the classpath.
      If the property is set, the value must be a valid URI (java.net.URI, e.g. "file:///tmp/my-logging.properties"), 
      which you can then extract a URL from and pass to PropertyConfigurator.configure(URL).
    </description>
  </property>
  <property>
    <key>hive.exec.log4j.file</key>
    <value/>
    <description>
      Hive log4j configuration file for execution mode(sub command).
      If the property is not set, then logging will be initialized using hive-exec-log4j.properties found on the classpath.
      If the property is set, the value must be a valid URI (java.net.URI, e.g. "file:///tmp/my-logging.properties"), 
      which you can then extract a URL from and pass to PropertyConfigurator.configure(URL).
    </description>
  </property>
  <property>
    <key>hive.autogen.columnalias.prefix.label</key>
    <value>_c</value>
    <description>
      String used as a prefix when auto generating column alias.
      By default the prefix label will be appended with a column position number to form the column alias. 
      Auto generation would happen if an aggregate function is used in a select clause without an explicit alias.
    </description>
  </property>
  <property>
    <key>hive.autogen.columnalias.prefix.includefuncname</key>
    <value>false</value>
    <description>Whether to include function name in the column alias auto generated by Hive.</description>
  </property>
  <property>
    <key>hive.exec.perf.logger</key>
    <value>org.apache.hadoop.hive.ql.log.PerfLogger</value>
    <description>
      The class responsible for logging client side performance metrics. 
      Must be a subclass of org.apache.hadoop.hive.ql.log.PerfLogger
    </description>
  </property>
  <property>
    <key>hive.start.cleanup.scratchdir</key>
    <value>false</value>
    <description>To cleanup the Hive scratchdir when starting the Hive Server</description>
  </property>
  <property>
    <key>hive.insert.into.multilevel.dirs</key>
    <value>false</value>
    <description>
      Where to insert into multilevel directories like
      "insert directory '/HIVEFT25686/chinna/' from table"
    </description>
  </property>
  <property>
    <key>hive.warehouse.subdir.inherit.perms</key>
    <value>false</value>
    <description>
      Set this to true if the the table directories should inherit the
      permission of the warehouse or database directory instead of being created
      with the permissions derived from dfs umask
    </description>
  </property>
  <property>
    <key>hive.insert.into.external.tables</key>
    <value>true</value>
    <description>whether insert into external tables is allowed</description>
  </property>
  <property>
    <key>hive.exec.driver.run.hooks</key>
    <value/>
    <description>A comma separated list of hooks which implement HiveDriverRunHook. Will be run at the beginning and end of Driver.run, these will be run in the order specified.</description>
  </property>
  <property>
    <key>hive.ddl.output.format</key>
    <value/>
    <description>
      The data format to use for DDL output.  One of "text" (for human
      readable text) or "json" (for a json object).
    </description>
  </property>
  <property>
    <key>hive.entity.separator</key>
    <value>@</value>
    <description>Separator used to construct names of tables and partitions. For example, dbname@tablename@partitionname</description>
  </property>
  <property>
    <key>hive.display.partition.cols.separately</key>
    <value>true</value>
    <description>
      In older Hive version (0.10 and earlier) no distinction was made between
      partition columns or non-partition columns while displaying columns in describe
      table. From 0.12 onwards, they are displayed separately. This flag will let you
      get old behavior, if desired. See, test-case in patch for HIVE-6689.
    </description>
  </property>
  <property>
    <key>hive.server2.max.start.attempts</key>
    <value>30</value>
    <description>
      This number of times HiveServer2 will attempt to start before exiting, sleeping 60 seconds between retries. 
      The default of 30 will keep trying for 30 minutes.
    </description>
  </property>
  <property>
    <key>hive.server2.transport.mode</key>
    <value>binary</value>
    <description>Server transport mode. "binary" or "http"</description>
  </property>
  <property>
    <key>hive.server2.thrift.http.port</key>
    <value>10001</value>
    <description>Port number when in HTTP mode.</description>
  </property>
  <property>
    <key>hive.server2.thrift.http.path</key>
    <value>cliservice</value>
    <description>Path component of URL endpoint when in HTTP mode.</description>
  </property>
  <property>
    <key>hive.server2.thrift.http.min.worker.threads</key>
    <value>5</value>
    <description>Minimum number of worker threads when in HTTP mode.</description>
  </property>
  <property>
    <key>hive.server2.thrift.http.max.worker.threads</key>
    <value>500</value>
    <description>Maximum number of worker threads when in HTTP mode.</description>
  </property>
  <property>
    <key>hive.server2.thrift.port</key>
    <value>10000</value>
    <description>
      Port number of HiveServer2 Thrift interface.
      Can be overridden by setting $HIVE_SERVER2_THRIFT_PORT
    </description>
  </property>
  <property>
    <key>hive.server2.thrift.bind.host</key>
    <value/>
    <description>
      Bind host on which to run the HiveServer2 Thrift interface.
      Can be overridden by setting $HIVE_SERVER2_THRIFT_BIND_HOST
    </description>
  </property>
  <property>
    <key>hive.server2.thrift.sasl.qop</key>
    <value>auth</value>
    <description>
      Sasl QOP value; Set it to one of following values to enable higher levels of
       protection for HiveServer2 communication with clients.
        "auth" - authentication only (default)
        "auth-int" - authentication plus integrity protection
        "auth-conf" - authentication plus integrity and confidentiality protection
      This is applicable only if HiveServer2 is configured to use Kerberos authentication.
    </description>
  </property>
  <property>
    <key>hive.server2.thrift.min.worker.threads</key>
    <value>5</value>
    <description>Minimum number of Thrift worker threads</description>
  </property>
  <property>
    <key>hive.server2.thrift.max.worker.threads</key>
    <value>500</value>
    <description>Maximum number of Thrift worker threads</description>
  </property>
  <property>
    <key>hive.server2.async.exec.threads</key>
    <value>100</value>
    <description>Number of threads in the async thread pool for HiveServer2</description>
  </property>
  <property>
    <key>hive.server2.async.exec.shutdown.timeout</key>
    <value>10</value>
    <description>Time (in seconds) for which HiveServer2 shutdown will wait for async</description>
  </property>
  <property>
    <key>hive.server2.async.exec.wait.queue.size</key>
    <value>100</value>
    <description>
      Size of the wait queue for async thread pool in HiveServer2.
      After hitting this limit, the async thread pool will reject new requests.
    </description>
  </property>
  <property>
    <key>hive.server2.async.exec.keepalive.time</key>
    <value>10</value>
    <description>
      Time (in seconds) that an idle HiveServer2 async thread (from the thread pool) will wait
      for a new task to arrive before terminating
    </description>
  </property>
  <property>
    <key>hive.server2.long.polling.timeout</key>
    <value>5000</value>
    <description>
      Time in milliseconds that HiveServer2 will wait,
      before responding to asynchronous calls that use long polling
    </description>
  </property>
  <property>
    <key>hive.server2.authentication</key>
    <value>NONE</value>
    <description>
      Client authentication types.
        NONE: no authentication check
        LDAP: LDAP/AD based authentication
        KERBEROS: Kerberos/GSSAPI authentication
        CUSTOM: Custom authentication provider
                (Use with property hive.server2.custom.authentication.class)
    </description>
  </property>
  <property>
    <key>hive.server2.allow.user.substitution</key>
    <value>true</value>
    <description>Allow alternate user to be specified as part of HiveServer2 open connection request.</description>
  </property>
  <property>
    <key>hive.server2.authentication.kerberos.keytab</key>
    <value/>
    <description>Kerberos keytab file for server principal</description>
  </property>
  <property>
    <key>hive.server2.authentication.kerberos.principal</key>
    <value/>
    <description>Kerberos server principal</description>
  </property>
  <property>
    <key>hive.server2.authentication.spnego.keytab</key>
    <value/>
    <description>
      keytab file for SPNego principal, optional,
      typical value would look like /etc/security/keytabs/spnego.service.keytab,
      This keytab would be used by HiveServer2 when Kerberos security is enabled and 
      HTTP transport mode is used.
      This needs to be set only if SPNEGO is to be used in authentication.
      SPNego authentication would be honored only if valid
        hive.server2.authentication.spnego.principal
      and
        hive.server2.authentication.spnego.keytab
      are specified.
    </description>
  </property>
  <property>
    <key>hive.server2.authentication.spnego.principal</key>
    <value/>
    <description>
      SPNego service principal, optional,
      typical value would look like HTTP/_HOST@EXAMPLE.COM
      SPNego service principal would be used by HiveServer2 when Kerberos security is enabled
      and HTTP transport mode is used.
      This needs to be set only if SPNEGO is to be used in authentication.
    </description>
  </property>
  <property>
    <key>hive.server2.authentication.ldap.url</key>
    <value/>
    <description>LDAP connection URL</description>
  </property>
  <property>
    <key>hive.server2.authentication.ldap.baseDN</key>
    <value/>
    <description>LDAP base DN</description>
  </property>
  <property>
    <key>hive.server2.authentication.ldap.Domain</key>
    <value/>
    <description/>
  </property>
  <property>
    <key>hive.server2.custom.authentication.class</key>
    <value/>
    <description>
      Custom authentication class. Used when property
      'hive.server2.authentication' is set to 'CUSTOM'. Provided class
      must be a proper implementation of the interface
      org.apache.hive.service.auth.PasswdAuthenticationProvider. HiveServer2
      will call its Authenticate(user, passed) method to authenticate requests.
      The implementation may optionally extend Hadoop's
      org.apache.hadoop.conf.Configured class to grab Hive's Configuration object.
    </description>
  </property>
  <property>
    <key>hive.server2.authentication.pam.services</key>
    <value/>
    <description>
      List of the underlying pam services that should be used when auth type is PAM
      A file with the same name must exist in /etc/pam.d
    </description>
  </property>
  <property>
    <key>hive.server2.enable.doAs</key>
    <value>true</value>
    <description>
      Setting this property to true will have HiveServer2 execute
      Hive operations as the user making the calls to it.
    </description>
  </property>
  <property>
    <key>hive.server2.table.type.mapping</key>
    <value>CLASSIC</value>
    <description>
      This setting reflects how HiveServer2 will report the table types for JDBC and other
      client implementations that retrieve the available tables and supported table types
        HIVE : Exposes Hive's native table types like MANAGED_TABLE, EXTERNAL_TABLE, VIRTUAL_VIEW
        CLASSIC : More generic types like TABLE and VIEW
    </description>
  </property>
  <property>
    <key>hive.server2.session.hook</key>
    <value/>
    <description/>
  </property>
  <property>
    <key>hive.server2.use.SSL</key>
    <value>false</value>
    <description/>
  </property>
  <property>
    <key>hive.server2.keystore.path</key>
    <value/>
    <description/>
  </property>
  <property>
    <key>hive.server2.keystore.password</key>
    <value/>
    <description/>
  </property>
  <property>
    <key>hive.security.command.whitelist</key>
    <value>set,reset,dfs,add,delete,compile</value>
    <description>Comma separated list of non-SQL Hive commands users are authorized to execute</description>
  </property>
  <property>
    <key>hive.conf.restricted.list</key>
    <value>hive.security.authenticator.manager,hive.security.authorization.manager</value>
    <description>Comma separated list of configuration options which are immutable at runtime</description>
  </property>
  <property>
    <key>hive.multi.insert.move.tasks.share.dependencies</key>
    <value>false</value>
    <description>
      If this is set all move tasks for tables/partitions (not directories) at the end of a
      multi-insert query will only begin once the dependencies for all these move tasks have been
      met.
      Advantages: If concurrency is enabled, the locks will only be released once the query has
                  finished, so with this config enabled, the time when the table/partition is
                  generated will be much closer to when the lock on it is released.
      Disadvantages: If concurrency is not enabled, with this disabled, the tables/partitions which
                     are produced by this query and finish earlier will be available for querying
                     much earlier.  Since the locks are only released once the query finishes, this
                     does not apply if concurrency is enabled.
    </description>
  </property>
  <property>
    <key>hive.exec.infer.bucket.sort</key>
    <value>false</value>
    <description>
      If this is set, when writing partitions, the metadata will include the bucketing/sorting
      properties with which the data was written if any (this will not overwrite the metadata
      inherited from the table if the table is bucketed/sorted)
    </description>
  </property>
  <property>
    <key>hive.exec.infer.bucket.sort.num.buckets.power.two</key>
    <value>false</value>
    <description>
      If this is set, when setting the number of reducers for the map reduce task which writes the
      final output files, it will choose a number which is a power of two, unless the user specifies
      the number of reducers to use using mapred.reduce.tasks.  The number of reducers
      may be set to a power of two, only to be followed by a merge task meaning preventing
      anything from being inferred.
      With hive.exec.infer.bucket.sort set to true:
      Advantages:  If this is not set, the number of buckets for partitions will seem arbitrary,
                   which means that the number of mappers used for optimized joins, for example, will
                   be very low.  With this set, since the number of buckets used for any partition is
                   a power of two, the number of mappers used for optimized joins will be the least
                   number of buckets used by any partition being joined.
      Disadvantages: This may mean a much larger or much smaller number of reducers being used in the
                     final map reduce job, e.g. if a job was originally going to take 257 reducers,
                     it will now take 512 reducers, similarly if the max number of reducers is 511,
                     and a job was going to use this many, it will now use 256 reducers.
    </description>
  </property>
  <property>
    <key>hive.merge.current.job.concatenate.list.bucketing</key>
    <value>true</value>
    <description/>
  </property>
  <property>
    <key>hive.merge.current.job.concatenate.list.bucketing.depth</key>
    <value>0</value>
    <description/>
  </property>
  <property>
    <key>hive.optimize.listbucketing</key>
    <value>false</value>
    <description>Enable list bucketing optimizer. Default value is false so that we disable it by default.</description>
  </property>
  <property>
    <key>hive.server.read.socket.timeout</key>
    <value>10</value>
    <description>Timeout for the HiveServer to close the connection if no response from the client in N seconds, defaults to 10 seconds.</description>
  </property>
  <property>
    <key>hive.server.tcp.keepalive</key>
    <value>true</value>
    <description>Whether to enable TCP keepalive for the Hive Server. Keepalive will prevent accumulation of half-open connections.</description>
  </property>
  <property>
    <key>hive.decode.partition.name</key>
    <value>false</value>
    <description>Whether to show the unquoted partition names in query results.</description>
  </property>
  <property>
    <key>hive.execution.engine</key>
    <value>mr</value>
    <description>Chooses execution engine. Options are: mr (Map reduce, default) or tez (hadoop 2 only)</description>
  </property>
  <property>
    <key>hive.jar.directory</key>
    <value/>
    <description>
      This is the location hive in tez mode will look for to find a site wide 
      installed hive instance.
    </description>
  </property>
  <property>
    <key>hive.user.install.directory</key>
    <value>hdfs:///user/</value>
    <description>
      If hive (in tez mode only) cannot find a usable hive jar in "hive.jar.directory", 
      it will upload the hive jar to "hive.user.install.directory/user.name"
      and use it to run queries.
    </description>
  </property>
  <property>
    <key>hive.vectorized.execution.enabled</key>
    <value>false</value>
    <description>
      This flag should be set to true to enable vectorized mode of query execution.
      The default value is false.
    </description>
  </property>
  <property>
    <key>hive.vectorized.groupby.checkinterval</key>
    <value>100000</value>
    <description>Number of entries added to the group by aggregation hash before a recomputation of average entry size is performed.</description>
  </property>
  <property>
    <key>hive.vectorized.groupby.maxentries</key>
    <value>1000000</value>
    <description>
      Max number of entries in the vector group by aggregation hashtables. 
      Exceeding this will trigger a flush irrelevant of memory pressure condition.
    </description>
  </property>
  <property>
    <key>hive.vectorized.groupby.flush.percent</key>
    <value>0.1</value>
    <description>Percent of entries in the group by aggregation hash flushed when the memory threshold is exceeded.</description>
  </property>
  <property>
    <key>hive.typecheck.on.insert</key>
    <value>true</value>
    <description/>
  </property>
  <property>
    <key>hive.rpc.query.plan</key>
    <value>false</value>
    <description>Whether to send the query plan via local resource or RPC</description>
  </property>
  <property>
    <key>hive.compute.splits.in.am</key>
    <value>true</value>
    <description>Whether to generate the splits locally or in the AM (tez only)</description>
  </property>
  <property>
    <key>hive.prewarm.enabled</key>
    <value>false</value>
    <description>Enables container prewarm for Tez (Hadoop 2 only)</description>
  </property>
  <property>
    <key>hive.prewarm.numcontainers</key>
    <value>10</value>
    <description>Controls the number of containers to prewarm for Tez (Hadoop 2 only)</description>
  </property>
  <property>
    <key>hive.stageid.rearrange</key>
    <value>none</value>
    <description/>
  </property>
  <property>
    <key>hive.explain.dependency.append.tasktype</key>
    <value>false</value>
    <description/>
  </property>
  <property>
    <key>hive.counters.group.name</key>
    <value>HIVE</value>
    <description>The name of counter group for internal Hive variables (CREATED_FILE, FATAL_ERROR, etc.)</description>
  </property>
  <property>
    <key>hive.server2.tez.default.queues</key>
    <value/>
    <description>
      A list of comma separated values corresponding to YARN queues of the same name.
      When HiveServer2 is launched in Tez mode, this configuration needs to be set
      for multiple Tez sessions to run in parallel on the cluster.
    </description>
  </property>
  <property>
    <key>hive.server2.tez.sessions.per.default.queue</key>
    <value>1</value>
    <description>
      A positive integer that determines the number of Tez sessions that should be
      launched on each of the queues specified by "hive.server2.tez.default.queues".
      Determines the parallelism on each queue.
    </description>
  </property>
  <property>
    <key>hive.server2.tez.initialize.default.sessions</key>
    <value>false</value>
    <description>
      This flag is used in HiveServer2 to enable a user to use HiveServer2 without
      turning on Tez for HiveServer2. The user could potentially want to run queries
      over Tez without the pool of sessions.
    </description>
  </property>
  <property>
    <key>hive.support.quoted.identifiers</key>
    <value>column</value>
    <description>
      Whether to use quoted identifier. 'none' ot 'column' can be used. 
        none: default(past) behavior. Implies only alphaNumeric and underscore are valid characters in identifiers.
        column: implies column names can contain any character.
    </description>
  </property>
  <property>
    <key>hive.users.in.admin.role</key>
    <value/>
    <description>
      Comma separated list of users who are in admin role for bootstrapping.
      More users can be added in ADMIN role later.
    </description>
  </property>
  <property>
    <key>hive.compat</key>
    <value>0.12</value>
    <description>
      Enable (configurable) deprecated behaviors by setting desired level of backward compatibility.
      Setting to 0.12:
        Maintains division behavior: int / int = double
    </description>
  </property>
  <property>
    <key>hive.convert.join.bucket.mapjoin.tez</key>
    <value>false</value>
    <description>
      Whether joins can be automatically converted to bucket map joins in hive 
      when tez is used as the execution engine.
    </description>
  </property>
  <property>
    <key>hive.exec.check.crossproducts</key>
    <value>true</value>
    <description>Check if a plan contains a Cross Product. If there is one, output a warning to the Session's console.</description>
  </property>
  <property>
    <key>hive.localize.resource.wait.interval</key>
    <value>5000</value>
    <description>Time in milliseconds to wait for another thread to localize the same resource for hive-tez.</description>
  </property>
  <property>
    <key>hive.localize.resource.num.wait.attempts</key>
    <value>5</value>
    <description>The number of attempts waiting for localizing a resource in hive-tez.</description>
  </property>
  <property>
    <key>hive.tez.auto.reducer.parallelism</key>
    <value>false</value>
    <description>
      Turn on Tez' auto reducer parallelism feature. When enabled, Hive will still estimate data sizes
      and set parallelism estimates. Tez will sample source vertices' output sizes and adjust the estimates at runtime as
      necessary.
    </description>
  </property>
  <property>
    <key>hive.tez.max.partition.factor</key>
    <value>2.0</value>
    <description>When auto reducer parallelism is enabled this factor will be used to over-partition data in shuffle edges.</description>
  </property>
  <property>
    <key>hive.tez.min.partition.factor</key>
    <value>0.25</value>
    <description>
      When auto reducer parallelism is enabled this factor will be used to put a lower limit to the number
      of reducers that tez specifies.
    </description>
  </property>
>>>>>>> 46e4d5dd
</configuration><|MERGE_RESOLUTION|>--- conflicted
+++ resolved
@@ -1,5 +1,7 @@
 <?xml version="1.0" encoding="UTF-8" standalone="no"?>
-<?xml-stylesheet type="text/xsl" href="configuration.xsl"?><!--
+<?xml-stylesheet type="text/xsl" href="configuration.xsl"?>
+
+<!--
    Licensed to the Apache Software Foundation (ASF) under one or more
    contributor license agreements.  See the NOTICE file distributed with
    this work for additional information regarding copyright ownership.
@@ -14,7 +16,8 @@
    WITHOUT WARRANTIES OR CONDITIONS OF ANY KIND, either express or implied.
    See the License for the specific language governing permissions and
    limitations under the License.
---><configuration>
+-->
+<configuration>
   <!-- WARNING!!! This file is auto generated for documentation purposes ONLY! -->
   <!-- WARNING!!! Any changes you make to this file will be ignored by Hive.   -->
   <!-- WARNING!!! You must make your changes in hive-site.xml instead.         -->
@@ -665,2575 +668,6 @@
       serialization, this is not true. Blocking the ALTER TABLE prevents ClassCastExceptions
       when subsequently trying to access old partitions. 
       
-<<<<<<< HEAD
-    Primitive types like INT, STRING, BIGINT, etc are compatible with each other and are 
-    not blocked.  
-
-    See HIVE-4409 for more details.
-</description>
-</property>
-
-<property>
-  <name>hive.metastore.end.function.listeners</name>
-  <value></value>
-  <description>list of comma separated listeners for the end of metastore functions.</description>
-</property>
-
-<property>
-  <name>hive.metastore.event.expiry.duration</name>
-  <value>0</value>
-  <description>Duration after which events expire from events table (in seconds)</description>
-</property>
-
-<property>
-  <name>hive.metastore.event.clean.freq</name>
-  <value>0</value>
-  <description>Frequency at which timer task runs to purge expired events in metastore(in seconds).</description>
-</property>
-
-<property>
-  <name>hive.metastore.connect.retries</name>
-  <value>5</value>
-  <description>Number of retries while opening a connection to metastore</description>
-</property>
-
-<property>
-  <name>hive.metastore.failure.retries</name>
-  <value>3</value>
-  <description>Number of retries upon failure of Thrift metastore calls</description>
-</property>
-
-<property>
-  <name>hive.metastore.client.connect.retry.delay</name>
-  <value>1</value>
-  <description>Number of seconds for the client to wait between consecutive connection attempts</description>
-</property>
-
-<property>
-  <name>hive.metastore.client.socket.timeout</name>
-  <value>20</value>
-  <description>MetaStore Client socket timeout in seconds</description>
-</property>
-
-<property>
-  <name>hive.metastore.rawstore.impl</name>
-  <value>org.apache.hadoop.hive.metastore.ObjectStore</value>
-  <description>Name of the class that implements org.apache.hadoop.hive.metastore.rawstore interface. This class is used to store and retrieval of raw metadata objects such as table, database</description>
-</property>
-
-<property>
-  <name>hive.metastore.batch.retrieve.max</name>
-  <value>300</value>
-  <description>Maximum number of objects (tables/partitions) can be retrieved from metastore in one batch. The higher the number, the less the number of round trips is needed to the Hive metastore server, but it may also cause higher memory requirement at the client side.</description>
-</property>
-
-<property>
-  <name>hive.metastore.batch.retrieve.table.partition.max</name>
-  <value>1000</value>
-  <description>Maximum number of table partitions that metastore internally retrieves in one batch.</description>
-</property>
-
-<property>
-  <name>hive.default.fileformat</name>
-  <value>TextFile</value>
-  <description>Default file format for CREATE TABLE statement. Options are TextFile and SequenceFile. Users can explicitly say CREATE TABLE ... STORED AS &lt;TEXTFILE|SEQUENCEFILE&gt; to override</description>
-</property>
-
-<property>
-  <name>hive.default.rcfile.serde</name>
-  <value>org.apache.hadoop.hive.serde2.columnar.LazyBinaryColumnarSerDe</value>
-  <description>The default SerDe Hive will use for the RCFile format</description>
-</property>
-
-<property>
-  <name>hive.fileformat.check</name>
-  <value>true</value>
-  <description>Whether to check file format or not when loading data files</description>
-</property>
-
-<property>
-  <name>hive.file.max.footer</name>
-  <value>100</value>
-  <description>maximum number of lines for footer user can define for a table file</description>
-</property>
-
-<property>
-  <name>hive.map.aggr</name>
-  <value>true</value>
-  <description>Whether to use map-side aggregation in Hive Group By queries</description>
-</property>
-
-<property>
-  <name>hive.groupby.skewindata</name>
-  <value>false</value>
-  <description>Whether there is skew in data to optimize group by queries</description>
-</property>
-
-<property>
-  <name>hive.optimize.multigroupby.common.distincts</name>
-  <value>true</value>
-  <description>Whether to optimize a multi-groupby query with the same distinct.
-    Consider a query like:
-
-      from src
-        insert overwrite table dest1 select col1, count(distinct colx) group by col1
-        insert overwrite table dest2 select col2, count(distinct colx) group by col2;
-
-    With this parameter set to true, first we spray by the distinct value (colx), and then
-    perform the 2 groups bys. This makes sense if map-side aggregation is turned off. However,
-    with maps-side aggregation, it might be useful in some cases to treat the 2 inserts independently, 
-    thereby performing the query above in 2MR jobs instead of 3 (due to spraying by distinct key first).
-    If this parameter is turned off, we don't consider the fact that the distinct key is the same across
-    different MR jobs.
-  </description>
-</property>
-
-<property>
-  <name>hive.groupby.mapaggr.checkinterval</name>
-  <value>100000</value>
-  <description>Number of rows after which size of the grouping keys/aggregation classes is performed</description>
-</property>
-
-<property>
-  <name>hive.mapred.local.mem</name>
-  <value>0</value>
-  <description>For local mode, memory of the mappers/reducers</description>
-</property>
-
-<property>
-  <name>hive.mapjoin.followby.map.aggr.hash.percentmemory</name>
-  <value>0.3</value>
-  <description>Portion of total memory to be used by map-side group aggregation hash table, when this group by is followed by map join</description>
-</property>
-
-<property>
-  <name>hive.map.aggr.hash.force.flush.memory.threshold</name>
-  <value>0.9</value>
-  <description>The max memory to be used by map-side group aggregation hash table, if the memory usage is higher than this number, force to flush data</description>
-</property>
-
-<property>
-  <name>hive.map.aggr.hash.percentmemory</name>
-  <value>0.5</value>
-  <description>Portion of total memory to be used by map-side group aggregation hash table</description>
-</property>
-
-<property>
-  <name>hive.session.history.enabled</name>
-  <value>false</value>
-  <description>Whether to log Hive query, query plan, runtime statistics etc.</description>
-</property>
-
-<property>
-  <name>hive.map.aggr.hash.min.reduction</name>
-  <value>0.5</value>
-  <description>Hash aggregation will be turned off if the ratio between hash
-  table size and input rows is bigger than this number. Set to 1 to make sure
-  hash aggregation is never turned off.</description>
-</property>
-
-<property>
-  <name>hive.optimize.index.filter</name>
-  <value>false</value>
-  <description>Whether to enable automatic use of indexes</description>
-</property>
-
-<property>
-  <name>hive.optimize.index.groupby</name>
-  <value>false</value>
-  <description>Whether to enable optimization of group-by queries using Aggregate indexes.</description>
-</property>
-
-<property>
-  <name>hive.optimize.ppd</name>
-  <value>true</value>
-  <description>Whether to enable predicate pushdown</description>
-</property>
-
-<property>
-  <name>hive.optimize.ppd.storage</name>
-  <value>true</value>
-  <description>Whether to push predicates down into storage handlers.  Ignored when hive.optimize.ppd is false.</description>
-</property>
-
-<property>
-  <name>hive.ppd.recognizetransivity</name>
-  <value>true</value>
-  <description>Whether to transitively replicate predicate filters over equijoin conditions.</description>
-</property>
-
-<property>
-  <name>hive.optimize.groupby</name>
-  <value>true</value>
-  <description>Whether to enable the bucketed group by from bucketed partitions/tables.</description>
-</property>
-
-<property>
-  <name>hive.optimize.sort.dynamic.partition</name>
-  <value>true</value>
-  <description>When enabled dynamic partitioning column will be globally sorted.
-  This way we can keep only one record writer open for each partition value
-  in the reducer thereby reducing the memory pressure on reducers.</description>
-</property>
-
-<property>
-  <name>hive.optimize.skewjoin.compiletime</name>
-  <value>false</value>
-  <description>Whether to create a separate plan for skewed keys for the tables in the join.
-    This is based on the skewed keys stored in the metadata. At compile time, the plan is broken
-    into different joins: one for the skewed keys, and the other for the remaining keys. And then,
-    a union is performed for the 2 joins generated above. So unless the same skewed key is present
-    in both the joined tables, the join for the skewed key will be performed as a map-side join.
-
-    The main difference between this parameter and hive.optimize.skewjoin is that this parameter
-    uses the skew information stored in the metastore to optimize the plan at compile time itself.
-    If there is no skew information in the metadata, this parameter will not have any affect.
-    Both hive.optimize.skewjoin.compiletime and hive.optimize.skewjoin should be set to true.
-    Ideally, hive.optimize.skewjoin should be renamed as hive.optimize.skewjoin.runtime, but not doing
-    so for backward compatibility.
-
-    If the skew information is correctly stored in the metadata, hive.optimize.skewjoin.compiletime
-    would change the query plan to take care of it, and hive.optimize.skewjoin will be a no-op.
-  </description>
-</property>
-
-<property>
-  <name>hive.optimize.union.remove</name>
-  <value>false</value>
-  <description>
-    Whether to remove the union and push the operators between union and the filesink above
-    union. This avoids an extra scan of the output by union. This is independently useful for union
-    queries, and specially useful when hive.optimize.skewjoin.compiletime is set to true, since an
-    extra union is inserted.
-
-    The merge is triggered if either of hive.merge.mapfiles or hive.merge.mapredfiles is set to true.
-    If the user has set hive.merge.mapfiles to true and hive.merge.mapredfiles to false, the idea was the
-    number of reducers are few, so the number of files anyway are small. However, with this optimization,
-    we are increasing the number of files possibly by a big margin. So, we merge aggressively.</description>
-</property>
-
-<property>
-  <name>hive.cbo.enable</name>
-  <value>false</value>
-  <description>
-    Flag to control enabling Cost Based Optimizations using Optiq framework.
-  </description>
-</property>
-
-<property>
-  <name>hive.cbo.max.joins.supported</name>
-  <value>10</value>
-  <description>
-    Control queries that will be considered for join reordering, based on number of joins in them.
-    Beyond a certain number of joins, the cost of considering possible permutations is prohibitive.
-  </description>
-</property>
-
-<property>
-  <name>hive.mapred.supports.subdirectories</name>
-  <value>false</value>
-  <description>Whether the version of Hadoop which is running supports sub-directories for tables/partitions.
-    Many Hive optimizations can be applied if the Hadoop version supports sub-directories for
-    tables/partitions. It was added by MAPREDUCE-1501</description>
-</property>
-
-<property>
-  <name>hive.multigroupby.singlereducer</name>
-  <value>false</value>
-  <description>Whether to optimize multi group by query to generate single M/R
-  job plan. If the multi group by query has common group by keys, it will be
-  optimized to generate single M/R job.</description>
-</property>
-
-<property>
-  <name>hive.map.groupby.sorted</name>
-  <value>false</value>
-  <description>If the bucketing/sorting properties of the table exactly match the grouping key, whether to
-    perform the group by in the mapper by using BucketizedHiveInputFormat. The only downside to this
-    is that it limits the number of mappers to the number of files.
-  </description>
-</property>
-
-<property>
-  <name>hive.map.groupby.sorted.testmode</name>
-  <value>false</value>
-  <description>If the bucketing/sorting properties of the table exactly match the grouping key, whether to
-    perform the group by in the mapper by using BucketizedHiveInputFormat. If the test mode is set, the plan
-    is not converted, but a query property is set to denote the same.
-  </description>
-</property>
-
-<property>
-  <name>hive.new.job.grouping.set.cardinality</name>
-  <value>30</value>
-  <description>
-    Whether a new map-reduce job should be launched for grouping sets/rollups/cubes.
-    For a query like: select a, b, c, count(1) from T group by a, b, c with rollup;
-    4 rows are created per row: (a, b, c), (a, b, null), (a, null, null), (null, null, null).
-    This can lead to explosion across map-reduce boundary if the cardinality of T is very high,
-    and map-side aggregation does not do a very good job. 
-
-    This parameter decides if Hive should add an additional map-reduce job. If the grouping set
-    cardinality (4 in the example above), is more than this value, a new MR job is added under the
-    assumption that the original group by will reduce the data size.
-  </description>
-</property>
-
-<property>
-  <name>hive.join.emit.interval</name>
-  <value>1000</value>
-  <description>How many rows in the right-most join operand Hive should buffer before emitting the
-  join result.</description>
-</property>
-
-<property>
-  <name>hive.join.cache.size</name>
-  <value>25000</value>
-  <description>How many rows in the joining tables (except the streaming table) should be cached
-  in memory.</description>
-</property>
-
-<property>
-  <name>hive.smbjoin.cache.rows</name>
-  <value>10000</value>
-  <description>How many rows with the same key value should be cached in memory per SMB joined
-  table.</description>
-</property>
-
-<property>
-  <name>hive.optimize.skewjoin</name>
-  <value>false</value>
-  <description>Whether to enable skew join optimization.
-    The algorithm is as follows: At runtime, detect the keys with a large skew. Instead of
-    processing those keys, store them temporarily in an HDFS directory. In a follow-up map-reduce
-    job, process those skewed keys. The same key need not be skewed for all the tables, and so,
-    the follow-up map-reduce job (for the skewed keys) would be much faster, since it would be a
-    map-join.
-</description>
-</property>
-
-<property>
-  <name>hive.skewjoin.key</name>
-  <value>100000</value>
-  <description>Determine if we get a skew key in join. If we see more
-	than the specified number of rows with the same key in join operator,
-	we think the key as a skew join key. </description>
-</property>
-
-<property>
-  <name>hive.skewjoin.mapjoin.map.tasks</name>
-  <value>10000</value>
-  <description> Determine the number of map task used in the follow up map join job
-	for a skew join. It should be used together with hive.skewjoin.mapjoin.min.split
-	to perform a fine grained control.</description>
-</property>
-
-<property>
-  <name>hive.skewjoin.mapjoin.min.split</name>
-  <value>33554432</value>
-  <description> Determine the number of map task at most used in the follow up map join job
-	for a skew join by specifying the minimum split size. It should be used together with
-	hive.skewjoin.mapjoin.map.tasks to perform a fine grained control.</description>
-</property>
-
-<property>
-  <name>hive.mapred.mode</name>
-  <value>nonstrict</value>
-  <description>The mode in which the Hive operations are being performed.
-     In strict mode, some risky queries are not allowed to run. They include:
-       Cartesian Product.
-       No partition being picked up for a query.
-       Comparing bigints and strings.
-       Comparing bigints and doubles.
-       Orderby without limit.
-  </description>
-</property>
-
-<property>
-  <name>hive.enforce.bucketmapjoin</name>
-  <value>false</value>
-  <description>If the user asked for bucketed map-side join, and it cannot be performed,
-    should the query fail or not ? For example, if the buckets in the tables being joined are
-    not a multiple of each other, bucketed map-side join cannot be performed, and the
-    query will fail if hive.enforce.bucketmapjoin is set to true.
-  </description>
-</property>
-
-<property>
-  <name>hive.exec.script.maxerrsize</name>
-  <value>100000</value>
-  <description>Maximum number of bytes a script is allowed to emit to standard error (per map-reduce task). This prevents runaway scripts from filling logs partitions to capacity </description>
-</property>
-
-<property>
-  <name>hive.exec.script.allow.partial.consumption</name>
-  <value>false</value>
-  <description> When enabled, this option allows a user script to exit successfully without consuming all the data from the standard input.
-  </description>
-</property>
-
-<property>
-  <name>hive.script.operator.id.env.var</name>
-  <value>HIVE_SCRIPT_OPERATOR_ID</value>
-  <description> Name of the environment variable that holds the unique script operator ID in the user's transform function (the custom mapper/reducer that the user has specified in the query)
-  </description>
-</property>
-
-<property>
-  <name>hive.script.operator.truncate.env</name>
-  <value>false</value>
-  <description>Truncate each environment variable for external script in scripts operator to 20KB (to fit system limits)</description>
-</property>
-
-<property>
-  <name>hive.exec.compress.output</name>
-  <value>false</value>
-  <description> This controls whether the final outputs of a query (to a local/HDFS file or a Hive table) is compressed. The compression codec and other options are determined from Hadoop config variables mapred.output.compress* </description>
-</property>
-
-<property>
-  <name>hive.exec.compress.intermediate</name>
-  <value>false</value>
-  <description> This controls whether intermediate files produced by Hive between multiple map-reduce jobs are compressed. The compression codec and other options are determined from Hadoop config variables mapred.output.compress* </description>
-</property>
-
-<property>
-  <name>hive.exec.parallel</name>
-  <value>false</value>
-  <description>Whether to execute jobs in parallel</description>
-</property>
-
-<property>
-  <name>hive.exec.parallel.thread.number</name>
-  <value>8</value>
-  <description>How many jobs at most can be executed in parallel</description>
-</property>
-
-<property>
-  <name>hive.exec.rowoffset</name>
-  <value>false</value>
-  <description>Whether to provide the row offset virtual column</description>
-</property>
-
-<property>
-  <name>hive.counters.group.name</name>
-  <value>HIVE</value>
-  <description>The name of counter group for internal Hive variables (CREATED_FILE, FATAL_ERROR, etc.)</description>
-</property>
-
-<property>
-  <name>hive.hwi.war.file</name>
-  <value>lib/hive-hwi-@VERSION@.war</value>
-  <description>This sets the path to the HWI war file, relative to ${HIVE_HOME}. </description>
-</property>
-
-<property>
-  <name>hive.hwi.listen.host</name>
-  <value>0.0.0.0</value>
-  <description>This is the host address the Hive Web Interface will listen on</description>
-</property>
-
-<property>
-  <name>hive.hwi.listen.port</name>
-  <value>9999</value>
-  <description>This is the port the Hive Web Interface will listen on</description>
-</property>
-
-<property>
-  <name>hive.exec.pre.hooks</name>
-  <value></value>
-  <description>Comma-separated list of pre-execution hooks to be invoked for each statement.  A pre-execution hook is specified as the name of a Java class which implements the org.apache.hadoop.hive.ql.hooks.ExecuteWithHookContext interface.</description>
-</property>
-
-<property>
-  <name>hive.exec.post.hooks</name>
-  <value></value>
-  <description>Comma-separated list of post-execution hooks to be invoked for each statement.  A post-execution hook is specified as the name of a Java class which implements the org.apache.hadoop.hive.ql.hooks.ExecuteWithHookContext interface.</description>
-</property>
-
-<property>
-  <name>hive.exec.failure.hooks</name>
-  <value></value>
-  <description>Comma-separated list of on-failure hooks to be invoked for each statement.  An on-failure hook is specified as the name of Java class which implements the org.apache.hadoop.hive.ql.hooks.ExecuteWithHookContext interface.</description>
-</property>
-
-<property>
-  <name>hive.metastore.init.hooks</name>
-  <value></value>
-  <description>A comma separated list of hooks to be invoked at the beginning of HMSHandler initialization. An init hook is specified as the name of Java class which extends org.apache.hadoop.hive.metastore.MetaStoreInitListener.</description>
-</property>
-
-<property>
-  <name>hive.client.stats.publishers</name>
-  <value></value>
-  <description>Comma-separated list of statistics publishers to be invoked on counters on each job.  A client stats publisher is specified as the name of a Java class which implements the org.apache.hadoop.hive.ql.stats.ClientStatsPublisher interface.</description>
-</property>
-
-<property>
-  <name>hive.client.stats.counters</name>
-  <value></value>
-  <description>Subset of counters that should be of interest for hive.client.stats.publishers (when one wants to limit their publishing). Non-display names should be used</description>
-</property>
-
-<property>
-  <name>hive.merge.mapfiles</name>
-  <value>true</value>
-  <description>Merge small files at the end of a map-only job</description>
-</property>
-
-<property>
-  <name>hive.merge.mapredfiles</name>
-  <value>false</value>
-  <description>Merge small files at the end of a map-reduce job</description>
-</property>
-
-<property>
-  <name>hive.merge.tezfiles</name>
-  <value>false</value>
-  <description>Merge small files at the end of a Tez DAG</description>
-</property>
-
-<property>
-  <name>hive.heartbeat.interval</name>
-  <value>1000</value>
-  <description>Send a heartbeat after this interval - used by mapjoin and filter operators</description>
-</property>
-
-<property>
-  <name>hive.merge.size.per.task</name>
-  <value>256000000</value>
-  <description>Size of merged files at the end of the job</description>
-</property>
-
-<property>
-  <name>hive.merge.smallfiles.avgsize</name>
-  <value>16000000</value>
-  <description>When the average output file size of a job is less than this number, Hive will start an additional map-reduce job to merge the output files into bigger files.  This is only done for map-only jobs if hive.merge.mapfiles is true, and for map-reduce jobs if hive.merge.mapredfiles is true.</description>
-</property>
-
-<property>
-  <name>hive.mapjoin.smalltable.filesize</name>
-  <value>25000000</value>
-  <description>The threshold for the input file size of the small tables; if the file size is smaller than this threshold, it will try to convert the common join into map join</description>
-</property>
-
-<property>
-  <name>hive.ignore.mapjoin.hint</name>
-  <value>true</value>
-  <description>Ignore the mapjoin hint</description>
-</property>
-
-<property>
-  <name>hive.mapjoin.localtask.max.memory.usage</name>
-  <value>0.90</value>
-  <description>This number means how much memory the local task can take to hold the key/value into an in-memory hash table. If the local task's memory usage is more than this number, the local task will abort by itself. It means the data of the small table is too large to be held in memory.</description>
-</property>
-
-<property>
-  <name>hive.mapjoin.followby.gby.localtask.max.memory.usage</name>
-  <value>0.55</value>
-  <description>This number means how much memory the local task can take to hold the key/value into an in-memory hash table when this map join is followed by a group by. If the local task's memory usage is more than this number, the local task will abort by itself. It means the data of the small table is too large to be held in memory.</description>
-</property>
-
-<property>
-  <name>hive.mapjoin.check.memory.rows</name>
-  <value>100000</value>
-  <description>The number means after how many rows processed it needs to check the memory usage</description>
-</property>
-
-<property>
-  <name>hive.auto.convert.join</name>
-  <value>true</value>
-  <description>Whether Hive enables the optimization about converting common join into mapjoin based
-  on the input file size</description>
-</property>
-
-<property>
-  <name>hive.auto.convert.join.noconditionaltask</name>
-  <value>true</value>
-  <description>Whether Hive enables the optimization about converting common join into mapjoin based on the input file 
-    size. If this parameter is on, and the sum of size for n-1 of the tables/partitions for a n-way join is smaller than the
-    specified size, the join is directly converted to a mapjoin (there is no conditional task).
-  </description>
-</property>
-
-<property>
-  <name>hive.auto.convert.join.noconditionaltask.size</name>
-  <value>10000000</value>
-  <description>If hive.auto.convert.join.noconditionaltask is off, this parameter does not take affect. However, if it
-    is on, and the sum of size for n-1 of the tables/partitions for a n-way join is smaller than this size, the join is directly
-    converted to a mapjoin(there is no conditional task). The default is 10MB
-  </description>
-</property>
-
-<property>
-  <name>hive.auto.convert.join.use.nonstaged</name>
-  <value>false</value>
-  <description>For conditional joins, if input stream from a small alias can be directly applied to join operator without
-    filtering or projection, the alias need not to be pre-staged in distributed cache via mapred local task.
-    Currently, this is not working with vectorization or tez execution engine.
-  </description>
-</property>
-
-<property>
-  <name>hive.script.auto.progress</name>
-  <value>false</value>
-  <description>Whether Hive Transform/Map/Reduce Clause should automatically send progress information to TaskTracker to avoid the task getting killed because of inactivity.  Hive sends progress information when the script is outputting to stderr.  This option removes the need of periodically producing stderr messages, but users should be cautious because this may prevent infinite loops in the scripts to be killed by TaskTracker. </description>
-</property>
-
-<property>
-  <name>hive.script.serde</name>
-  <value>org.apache.hadoop.hive.serde2.lazy.LazySimpleSerDe</value>
-  <description>The default SerDe for transmitting input data to and reading output data from the user scripts. </description>
-</property>
-
-<property>
-  <name>hive.binary.record.max.length</name>
-  <value>1000</value>
-  <description>Read from a binary stream and treat each hive.binary.record.max.length bytes as a record.
-  The last record before the end of stream can have less than hive.binary.record.max.length bytes</description>
-</property>
-
-<property>
-  <name>hive.server2.max.start.attempts</name>
-  <value>30</value>
-  <description>This number of times HiveServer2 will attempt to start before exiting, sleeping 60 seconds between retries. The default of 30 will keep trying for 30 minutes.</description>
-</property>
-
-<property>
-  <name>hive.server2.transport.mode</name>
-  <value>binary</value>
-  <description>Server transport mode. "binary" or "http".</description>
-</property>
-
-<property>
-  <name>hive.server2.thrift.http.port</name>
-  <value>10001</value>
-  <description>Port number when in HTTP mode.</description>
-</property> 
-
-<property>
-  <name>hive.server2.thrift.http.path</name>
-  <value>cliservice</value>
-  <description>Path component of URL endpoint when in HTTP mode.</description>
-</property> 
-
-<property>
-  <name>hive.server2.thrift.http.min.worker.threads</name>
-  <value>5</value>
-  <description>Minimum number of worker threads when in HTTP mode.</description>
-</property> 
-
-<property>
-  <name>hive.server2.thrift.http.max.worker.threads</name>
-  <value>500</value>
-  <description>Maximum number of worker threads when in HTTP mode.</description>
-</property> 
-
-<property>
-  <name>hive.script.recordreader</name>
-  <value>org.apache.hadoop.hive.ql.exec.TextRecordReader</value>
-  <description>The default record reader for reading data from the user scripts. </description>
-</property>
-
-<property>
-  <name>stream.stderr.reporter.prefix</name>
-  <value>reporter:</value>
-  <description>Streaming jobs that log to standard error with this prefix can log counter or status information.</description>
-</property>
-
-<property>
-  <name>stream.stderr.reporter.enabled</name>
-  <value>true</value>
-  <description>Enable consumption of status and counter messages for streaming jobs.</description>
-</property>
-
-<property>
-  <name>hive.script.recordwriter</name>
-  <value>org.apache.hadoop.hive.ql.exec.TextRecordWriter</value>
-  <description>The default record writer for writing data to the user scripts. </description>
-</property>
-
-<property>
-  <name>hive.input.format</name>
-  <value>org.apache.hadoop.hive.ql.io.CombineHiveInputFormat</value>
-  <description>The default input format. Set this to HiveInputFormat if you encounter problems with CombineHiveInputFormat.</description>
-</property>
-
-<property>
-  <name>hive.tez.input.format</name>
-  <value>org.apache.hadoop.hive.ql.io.HiveInputFormat</value>
-  <description>The default input format for tez. Tez groups splits in the AM.</description>
-</property>
-
-<property>
-  <name>hive.udtf.auto.progress</name>
-  <value>false</value>
-  <description>Whether Hive should automatically send progress information to TaskTracker when using UDTF's to prevent the task getting killed because of inactivity.  Users should be cautious because this may prevent TaskTracker from killing tasks with infinite loops.  </description>
-</property>
-
-<property>
-  <name>hive.mapred.reduce.tasks.speculative.execution</name>
-  <value>true</value>
-  <description>Whether speculative execution for reducers should be turned on. </description>
-</property>
-
-<property>
-  <name>hive.exec.counters.pull.interval</name>
-  <value>1000</value>
-  <description>The interval with which to poll the JobTracker for the counters the running job. The smaller it is the more load there will be on the jobtracker, the higher it is the less granular the caught will be.</description>
-</property>
-
-<property>
-  <name>hive.querylog.location</name>
-  <value>/tmp/${user.name}</value>
-  <description>
-    Location of Hive run time structured log file
-  </description>
-</property>
-
-<property>
-  <name>hive.querylog.enable.plan.progress</name>
-  <value>true</value>
-  <description>
-    Whether to log the plan's progress every time a job's progress is checked.
-    These logs are written to the location specified by hive.querylog.location
-  </description>
-</property>
-
-<property>
-  <name>hive.querylog.plan.progress.interval</name>
-  <value>60000</value>
-  <description>
-    The interval to wait between logging the plan's progress in milliseconds.
-    If there is a whole number percentage change in the progress of the mappers or the reducers,
-    the progress is logged regardless of this value.
-    The actual interval will be the ceiling of (this value divided by the value of
-    hive.exec.counters.pull.interval) multiplied by the value of hive.exec.counters.pull.interval
-    I.e. if it is not divide evenly by the value of hive.exec.counters.pull.interval it will be
-    logged less frequently than specified.
-    This only has an effect if hive.querylog.enable.plan.progress is set to true.
-  </description>
-</property>
-
-<property>
-  <name>hive.enforce.bucketing</name>
-  <value>false</value>
-  <description>Whether bucketing is enforced. If true, while inserting into the table, bucketing is enforced. </description>
-</property>
-
-<property>
-  <name>hive.enforce.sorting</name>
-  <value>false</value>
-  <description>Whether sorting is enforced. If true, while inserting into the table, sorting is enforced. </description>
-</property>
-
-<property>
-  <name>hive.optimize.bucketingsorting</name>
-  <value>true</value>
-  <description>If hive.enforce.bucketing or hive.enforce.sorting is true, don't create a reducer for enforcing
-    bucketing/sorting for queries of the form: 
-    insert overwrite table T2 select * from T1;
-    where T1 and T2 are bucketed/sorted by the same keys into the same number of buckets.
-  </description>
-</property>
-
-<property>
-  <name>hive.enforce.sortmergebucketmapjoin</name>
-  <value>false</value>
-  <description>If the user asked for sort-merge bucketed map-side join, and it cannot be performed,
-    should the query fail or not ?
-  </description>
-</property>
-
-<property>
-  <name>hive.auto.convert.sortmerge.join</name>
-  <value>false</value>
-  <description>Will the join be automatically converted to a sort-merge join, if the joined tables pass
-    the criteria for sort-merge join.
-  </description>
-</property>
-
-<property>
-  <name>hive.auto.convert.sortmerge.join.bigtable.selection.policy</name>
-  <value>org.apache.hadoop.hive.ql.optimizer.AvgPartitionSizeBasedBigTableSelectorForAutoSMJ</value>
-  <description>The policy to choose the big table for automatic conversion to sort-merge join.
-    By default, the table with the largest partitions is assigned the big table. All policies are:
-    . based on position of the table - the leftmost table is selected
-    org.apache.hadoop.hive.ql.optimizer.LeftmostBigTableSMJ.
-    . based on total size (all the partitions selected in the query) of the table 
-    org.apache.hadoop.hive.ql.optimizer.TableSizeBasedBigTableSelectorForAutoSMJ.
-    . based on average size (all the partitions selected in the query) of the table 
-    org.apache.hadoop.hive.ql.optimizer.AvgPartitionSizeBasedBigTableSelectorForAutoSMJ.
-    New policies can be added in future.
-  </description>
-</property>
-
-<property>
-  <name>hive.auto.convert.sortmerge.join.to.mapjoin</name>
-  <value>false</value>
-  <description>If hive.auto.convert.sortmerge.join is set to true, and a join was converted to a sort-merge join,
-    this parameter decides whether each table should be tried as a big table, and effectively a map-join should be
-    tried. That would create a conditional task with n+1 children for a n-way join (1 child for each table as the
-    big table), and the backup task will be the sort-merge join. In some cases, a map-join would be faster than a
-    sort-merge join, if there is no advantage of having the output bucketed and sorted. For example, if a very big sorted
-    and bucketed table with few files (say 10 files) are being joined with a very small sorter and bucketed table
-    with few files (10 files), the sort-merge join will only use 10 mappers, and a simple map-only join might be faster
-    if the complete small table can fit in memory, and a map-join can be performed.
-  </description>
-</property>
-
-<property>
-  <name>hive.metastore.ds.connection.url.hook</name>
-  <value></value>
-  <description>Name of the hook to use for retrieving the JDO connection URL. If empty, the value in javax.jdo.option.ConnectionURL is used </description>
-</property>
-
-<property>
-  <name>hive.metastore.ds.retry.attempts</name>
-  <value>1</value>
-  <description>The number of times to retry a metastore call if there were a connection error</description>
-</property>
-
-<property>
-   <name>hive.metastore.ds.retry.interval</name>
-   <value>1000</value>
-   <description>The number of milliseconds between metastore retry attempts</description>
-</property>
-
-<property>
-  <name>hive.metastore.server.min.threads</name>
-  <value>200</value>
-  <description>Minimum number of worker threads in the Thrift server's pool.</description>
-</property>
-
-<property>
-  <name>hive.metastore.server.max.threads</name>
-  <value>100000</value>
-  <description>Maximum number of worker threads in the Thrift server's pool.</description>
-</property>
-
-<property>
-  <name>hive.metastore.server.tcp.keepalive</name>
-  <value>true</value>
-  <description>Whether to enable TCP keepalive for the metastore server. Keepalive will prevent accumulation of half-open connections.</description>
-</property>
-
-<property>
-  <name>hive.metastore.sasl.enabled</name>
-  <value>false</value>
-  <description>If true, the metastore Thrift interface will be secured with SASL. Clients must authenticate with Kerberos.</description>
-</property>
-
-<property>
-  <name>hive.metastore.thrift.framed.transport.enabled</name>
-  <value>false</value>
-  <description>If true, the metastore Thrift interface will use TFramedTransport. When false (default) a standard TTransport is used.</description>
-</property>
-
-<property>
-  <name>hive.metastore.kerberos.keytab.file</name>
-  <value></value>
-  <description>The path to the Kerberos Keytab file containing the metastore Thrift server's service principal.</description>
-</property>
-
-<property>
-  <name>hive.metastore.kerberos.principal</name>
-  <value>hive-metastore/_HOST@EXAMPLE.COM</value>
-  <description>The service principal for the metastore Thrift server. The special string _HOST will be replaced automatically with the correct host name.</description>
-</property>
-
-<property>
-  <name>hive.cluster.delegation.token.store.class</name>
-  <value>org.apache.hadoop.hive.thrift.MemoryTokenStore</value>
-  <description>The delegation token store implementation. Set to org.apache.hadoop.hive.thrift.ZooKeeperTokenStore for load-balanced cluster.</description>
-</property>
-
-<property>
-  <name>hive.cluster.delegation.token.store.zookeeper.connectString</name>
-  <value>localhost:2181</value>
-  <description>The ZooKeeper token store connect string.</description>
-</property>
-
-<property>
-  <name>hive.cluster.delegation.token.store.zookeeper.znode</name>
-  <value>/hive/cluster/delegation</value>
-  <description>The root path for token store data.</description>
-</property>
-
-<property>
-  <name>hive.cluster.delegation.token.store.zookeeper.acl</name>
-  <value>sasl:hive/host1@EXAMPLE.COM:cdrwa,sasl:hive/host2@EXAMPLE.COM:cdrwa</value>
-  <description>ACL for token store entries. List comma separated all server principals for the cluster.</description>
-</property>
-
-<property>
-  <name>hive.metastore.cache.pinobjtypes</name>
-  <value>Table,StorageDescriptor,SerDeInfo,Partition,Database,Type,FieldSchema,Order</value>
-  <description>List of comma separated metastore object types that should be pinned in the cache</description>
-</property>
-
-<property>
-  <name>hive.optimize.reducededuplication</name>
-  <value>true</value>
-  <description>Remove extra map-reduce jobs if the data is already clustered by the same key which needs to be used again. This should always be set to true. Since it is a new feature, it has been made configurable.</description>
-</property>
-
-<property>
-  <name>hive.optimize.correlation</name>
-  <value>false</value>
-  <description>exploit intra-query correlations.</description>
-</property>
-
-<property>
-  <name>hive.optimize.reducededuplication.min.reducer</name>
-  <value>4</value>
-  <description>Reduce deduplication merges two RSs by moving key/parts/reducer-num of the child RS to parent RS.
-  That means if reducer-num of the child RS is fixed (order by or forced bucketing) and small, it can make very slow, single MR.
-  The optimization will be disabled if number of reducers is less than specified value.</description>
-</property>
-
-<property>
-  <name>hive.exec.dynamic.partition</name>
-  <value>true</value>
-  <description>Whether or not to allow dynamic partitions in DML/DDL.</description>
-</property>
-
-<property>
-  <name>hive.exec.dynamic.partition.mode</name>
-  <value>strict</value>
-  <description>In strict mode, the user must specify at least one static partition in case the user accidentally overwrites all partitions.</description>
-</property>
-
-<property>
-  <name>hive.exec.max.dynamic.partitions</name>
-  <value>1000</value>
-  <description>Maximum number of dynamic partitions allowed to be created in total.</description>
-</property>
-
-<property>
-  <name>hive.exec.max.dynamic.partitions.pernode</name>
-  <value>100</value>
-  <description>Maximum number of dynamic partitions allowed to be created in each mapper/reducer node.</description>
-</property>
-
-<property>
-  <name>hive.exec.max.created.files</name>
-  <value>100000</value>
-  <description>Maximum number of HDFS files created by all mappers/reducers in a MapReduce job.</description>
-</property>
-
-<property>
-  <name>hive.exec.default.partition.name</name>
-  <value>__HIVE_DEFAULT_PARTITION__</value>
-  <description>The default partition name in case the dynamic partition column value is null/empty string or any other values that cannot be escaped. This value must not contain any special character used in HDFS URI (e.g., ':', '%', '/' etc). The user has to be aware that the dynamic partition value should not contain this value to avoid confusions.</description>
-</property>
-
-<property>
-  <name>hive.stats.dbclass</name>
-  <value>fs</value>
-  <description>The storage that stores temporary Hive statistics. Supported values are
-  fs (filesystem), jdbc(:.*), hbase, counter, and custom. In FS based statistics collection,
-  each task writes statistics it has collected in a file on the filesystem, which will be
-  aggregated after the job has finished.</description>
-</property>
-
-<property>
-  <name>hive.stats.autogather</name>
-  <value>true</value>
-  <description>A flag to gather statistics automatically during the INSERT OVERWRITE command.</description>
-</property>
-
-<property>
-  <name>hive.stats.jdbcdriver</name>
-  <value>org.apache.derby.jdbc.EmbeddedDriver</value>
-  <description>The JDBC driver for the database that stores temporary Hive statistics.</description>
-</property>
-
-<property>
-  <name>hive.stats.dbconnectionstring</name>
-  <value>jdbc:derby:;databaseName=TempStatsStore;create=true</value>
-  <description>The default connection string for the database that stores temporary Hive statistics.</description>
-</property>
-
-<property>
-  <name>hive.stats.default.publisher</name>
-  <value></value>
-  <description>The Java class (implementing the StatsPublisher interface) that is used by default if hive.stats.dbclass is custom type.</description>
-</property>
-
-<property>
-  <name>hive.stats.default.aggregator</name>
-  <value></value>
-  <description>The Java class (implementing the StatsAggregator interface) that is used by default if hive.stats.dbclass is custom type.</description>
-</property>
-
-<property>
-  <name>hive.stats.jdbc.timeout</name>
-  <value>30</value>
-  <description>Timeout value (number of seconds) used by JDBC connection and statements.</description>
-</property>
-
-<property>
-  <name>hive.stats.retries.max</name>
-  <value>0</value>
-  <description>Maximum number of retries when stats publisher/aggregator got an exception updating intermediate database. Default is no tries on failures.</description>
-</property>
-
-<property>
-  <name>hive.stats.retries.wait</name>
-  <value>3000</value>
-  <description>The base waiting window (in milliseconds) before the next retry. The actual wait time is calculated by baseWindow * failures  baseWindow * (failure  1) * (random number between [0.0,1.0]).</description>
-</property>
-
-<property>
-  <name>hive.stats.reliable</name>
-  <value>false</value>
-  <description>Whether queries will fail because stats cannot be collected completely accurately.
-    If this is set to true, reading/writing from/into a partition may fail because the stats
-    could not be computed accurately.
-  </description>
-</property>
-
-<property>
-  <name>hive.stats.collect.tablekeys</name>
-  <value>false</value>
-  <description>Whether join and group by keys on tables are derived and maintained in the QueryPlan.
-    This is useful to identify how tables are accessed and to determine if they should be bucketed.
-  </description>
-</property>
-
-<property>
-  <name>hive.stats.collect.scancols</name>
-  <value>false</value>
-  <description>Whether column accesses are tracked in the QueryPlan.
-    This is useful to identify how tables are accessed and to determine if there are wasted columns that can be trimmed.
-  </description>
-</property>
-
-<property>
-  <name>hive.stats.ndv.error</name>
-  <value>20.0</value>
-  <description>Standard error expressed in percentage. Provides a tradeoff between accuracy and compute cost.A lower value for error indicates higher accuracy and a higher compute cost.
-  </description>
-</property>
-
-<property>
-  <name>hive.stats.key.prefix.max.length</name>
-  <value>200</value>
-  <description>
-    Determines if when the prefix of the key used for intermediate stats collection
-    exceeds a certain length, a hash of the key is used instead.  If the value &lt; 0 then hashing
-    is never used, if the value >= 0 then hashing is used only when the key prefixes length
-    exceeds that value.  The key prefix is defined as everything preceding the task ID in the key.
-    For counter type stats, it's maxed by mapreduce.job.counters.group.name.max, which is by default 128.
-  </description>
-</property>
-
-<property>
-  <name>hive.stats.key.prefix.reserve.length</name>
-  <value>24</value>
-  <description>
-    Reserved length for postfix of stats key. Currently only meaningful for counter type which should
-    keep length of full stats key smaller than max length configured by hive.stats.key.prefix.max.length.
-    For counter type, it should be bigger than the length of LB spec if exists.
-  </description>
-</property>
-
-<property>
-  <name>hive.stats.max.variable.length</name>
-  <value>100</value>
-  <description>
-    To estimate the size of data flowing through operators in Hive/Tez(for reducer estimation etc.),
-    average row size is multiplied with the total number of rows coming out of each operator.
-    Average row size is computed from average column size of all columns in the row. In the absence
-    of column statistics, for variable length columns (like string, bytes etc.), this value will be
-    used. For fixed length columns their corresponding Java equivalent sizes are used
-    (float - 4 bytes, double - 8 bytes etc.).
-  </description>
-</property>
-
-<property>
-  <name>hive.stats.list.num.entries</name>
-  <value>10</value>
-  <description>
-    To estimate the size of data flowing through operators in Hive/Tez(for reducer estimation etc.),
-    average row size is multiplied with the total number of rows coming out of each operator.
-    Average row size is computed from average column size of all columns in the row. In the absence
-    of column statistics and for variable length complex columns like list, the average number of
-    entries/values can be specified using this config.
-  </description>
-</property>
-
-<property>
-  <name>hive.stats.map.num.entries</name>
-  <value>10</value>
-  <description>
-    To estimate the size of data flowing through operators in Hive/Tez(for reducer estimation etc.),
-    average row size is multiplied with the total number of rows coming out of each operator.
-    Average row size is computed from average column size of all columns in the row. In the absence
-    of column statistics and for variable length complex columns like map, the average number of
-    entries/values can be specified using this config.
-  </description>
-</property>
-
-<property>
-  <name>hive.stats.map.parallelism</name>
-  <value>1</value>
-  <description>
-    Hive/Tez optimizer estimates the data size flowing through each of the operators.
-    For GROUPBY operator, to accurately compute the data size map-side parallelism needs to
-    be known. By default, this value is set to 1 since optimizer is not aware of the number of
-    mappers during compile-time. This Hive config can be used to specify the number of mappers
-    to be used for data size computation of GROUPBY operator.
-  </description>
-</property>
-
-<property>
-  <name>hive.stats.fetch.column.stats</name>
-  <value>false</value>
-  <description>
-    Annotation of operator tree with statistics information requires column statisitcs.
-    Column statistics are fetched from metastore. Fetching column statistics for each needed column
-    can be expensive when the number of columns is high. This flag can be used to disable fetching
-    of column statistics from metastore.
-  </description>
-</property>
-
-<property>
-  <name>hive.stats.fetch.partition.stats</name>
-  <value>true</value>
-  <description>
-    Annotation of operator tree with statistics information requires partition level basic
-    statisitcs like number of rows, data size and file size. Partition statistics are fetched from
-    metastore. Fetching partition statistics for each needed partition can be expensive when the
-    number of partitions is high. This flag can be used to disable fetching of partition statistics
-    from metastore. When this flag is disabled, Hive will make calls to filesystem to get file sizes
-    and will estimate the number of rows from row schema.
-  </description>
-</property>
-
-<property>
-  <name>hive.stats.join.factor</name>
-  <value>1.1</value>
-  <description>
-    Hive/Tez optimizer estimates the data size flowing through each of the operators. JOIN operator
-    uses column statistics to estimate the number of rows flowing out of it and hence the data size.
-    In the absence of column statistics, this factor determines the amount of rows that flows out
-    of JOIN operator.
-  </description>
-</property>
-
-<property>
-  <name>hive.stats.deserialization.factor</name>
-  <value>1.0</value>
-  <description>
-    Hive/Tez optimizer estimates the data size flowing through each of the operators. In the absence
-    of basic statistics like number of rows and data size, file size is used to estimate the number
-    of rows and data size. Since files in tables/partitions are serialized (and optionally
-    compressed) the estimates of number of rows and data size cannot be reliably determined.
-    This factor is multiplied with the file size to account for serialization and compression.
-  </description>
-</property>
-
-<property>
-  <name>hive.support.concurrency</name>
-  <value>false</value>
-  <description>Whether Hive supports concurrency or not. A ZooKeeper instance must be up and running for the default Hive lock manager to support read-write locks.</description>
-</property>
-
-<property>
-  <name>hive.lock.numretries</name>
-  <value>100</value>
-  <description>The number of times you want to try to get all the locks</description>
-</property>
-
-<property>
-  <name>hive.unlock.numretries</name>
-  <value>10</value>
-  <description>The number of times you want to retry to do one unlock</description>
-</property>
-
-<property>
-  <name>hive.lock.sleep.between.retries</name>
-  <value>60</value>
-  <description>The sleep time (in seconds) between various retries</description>
-</property>
-
-<property>
-  <name>hive.zookeeper.quorum</name>
-  <value></value>
-  <description>The list of ZooKeeper servers to talk to. This is only needed for read/write locks.</description>
-</property>
-
-<property>
-  <name>hive.zookeeper.client.port</name>
-  <value>2181</value>
-  <description>The port of ZooKeeper servers to talk to. This is only needed for read/write locks.</description>
-</property>
-
-<property>
-  <name>hive.zookeeper.session.timeout</name>
-  <value>600000</value>
-  <description>ZooKeeper client's session timeout. The client is disconnected, and as a result, all locks released, if a heartbeat is not sent in the timeout.</description>
-</property>
-
-<property>
-  <name>hive.zookeeper.namespace</name>
-  <value>hive_zookeeper_namespace</value>
-  <description>The parent node under which all ZooKeeper nodes are created.</description>
-</property>
-
-<property>
-  <name>hive.zookeeper.clean.extra.nodes</name>
-  <value>false</value>
-  <description>Clean extra nodes at the end of the session.</description>
-</property>
-
-<property>
-  <name>fs.har.impl</name>
-  <value>org.apache.hadoop.hive.shims.HiveHarFileSystem</value>
-  <description>The implementation for accessing Hadoop Archives. Note that this won't be applicable to Hadoop versions less than 0.20</description>
-</property>
-
-<property>
-  <name>hive.archive.enabled</name>
-  <value>false</value>
-  <description>Whether archiving operations are permitted</description>
-</property>
-
-<property>
-  <name>hive.fetch.output.serde</name>
-  <value>org.apache.hadoop.hive.serde2.DelimitedJSONSerDe</value>
-  <description>The SerDe used by FetchTask to serialize the fetch output.</description>
-</property>
-
-<property>
-  <name>hive.exec.mode.local.auto</name>
-  <value>false</value>
-  <description> Let Hive determine whether to run in local mode automatically </description>
-</property>
-
-<property>
-  <name>hive.exec.drop.ignorenonexistent</name>
-  <value>true</value>
-  <description>
-    Do not report an error if DROP TABLE/VIEW specifies a non-existent table/view
-  </description>
-</property>
-
-<property>
-  <name>hive.exec.show.job.failure.debug.info</name>
-  <value>true</value>
-  <description>
-  	If a job fails, whether to provide a link in the CLI to the task with the
-  	most failures, along with debugging hints if applicable.
-  </description>
-</property>
-
-<property>
-  <name>hive.auto.progress.timeout</name>
-  <value>0</value>
-  <description>
-    How long to run autoprogressor for the script/UDTF operators (in seconds).
-    Set to 0 for forever.
-  </description>
-</property>
-
-<!-- HBase Storage Handler Parameters -->
-
-<property>
-  <name>hive.hbase.wal.enabled</name>
-  <value>true</value>
-  <description>Whether writes to HBase should be forced to the write-ahead log.  Disabling this improves HBase write performance at the risk of lost writes in case of a crash.</description>
-</property>
-
-<property>
-  <name>hive.hbase.generatehfiles</name>
-  <value>false</value>
-  <description>True when HBaseStorageHandler should generate hfiles instead of operate against the online table.</description>
-</property>
-
-<property>
-  <name>hive.table.parameters.default</name>
-  <value></value>
-  <description>Default property values for newly created tables</description>
-</property>
-
-<property>
-  <name>hive.entity.separator</name>
-  <value>@</value>
-  <description>Separator used to construct names of tables and partitions. For example, dbname@tablename@partitionname</description>
-</property>
-
-<property>
-  <name>hive.ddl.createtablelike.properties.whitelist</name>
-  <value></value>
-  <description>Table Properties to copy over when executing a Create Table Like.</description>
-</property>
-
-<property>
-  <name>hive.variable.substitute</name>
-  <value>true</value>
-  <description>This enables substitution using syntax like ${var} ${system:var} and ${env:var}.</description>
-</property>
-
-<property>
-  <name>hive.variable.substitute.depth</name>
-  <value>40</value>
-  <description>The maximum replacements the substitution engine will do.</description>
-</property>
-
-<property>
-  <name>hive.conf.validation</name>
-  <value>true</value>
-  <description>Enables type checking for registered Hive configurations</description>
-</property>
-
-<property>
-  <name>hive.security.authorization.enabled</name>
-  <value>false</value>
-  <description>enable or disable the Hive client authorization</description>
-</property>
-
-<property>
-  <name>hive.security.authorization.manager</name>
-  <value>org.apache.hadoop.hive.ql.security.authorization.DefaultHiveAuthorizationProvider</value>
-  <description>The Hive client authorization manager class name.
-  The user defined authorization class should implement interface org.apache.hadoop.hive.ql.security.authorization.HiveAuthorizationProvider.
-  </description>
-</property>
-
-<property>
-  <name>hive.security.metastore.authorization.manager</name>
-  <value>org.apache.hadoop.hive.ql.security.authorization.DefaultHiveMetastoreAuthorizationProvider</value>
-  <description>Names of authorization manager classes (comma separated) to be used in the metastore for authorization.
-  The user defined authorization class should implement interface org.apache.hadoop.hive.ql.security.authorization.HiveMetastoreAuthorizationProvider.
-  All authorization manager classes have to successfully authorize the metastore api call for the command execution to be allowed.
-  </description>
-</property>
-
-<property>
-  <name>hive.security.authenticator.manager</name>
-  <value>org.apache.hadoop.hive.ql.security.HadoopDefaultAuthenticator</value>
-  <description>hive client authenticator manager class name.
-  The user defined authenticator should implement interface org.apache.hadoop.hive.ql.security.HiveAuthenticationProvider.</description>
-</property>
-
-<property>
-  <name>hive.security.metastore.authenticator.manager</name>
-  <value>org.apache.hadoop.hive.ql.security.HadoopDefaultMetastoreAuthenticator</value>
-  <description>authenticator manager class name to be used in the metastore for authentication. 
-  The user defined authenticator should implement interface org.apache.hadoop.hive.ql.security.HiveAuthenticationProvider.</description>
-</property>
-
-<property>
-  <name>hive.security.authorization.createtable.user.grants</name>
-  <value></value>
-  <description>the privileges automatically granted to some users whenever a table gets created.
-   An example like "userX,userY:select;userZ:create" will grant select privilege to userX and userY,
-   and grant create privilege to userZ whenever a new table created.</description>
-</property>
-
-<property>
-  <name>hive.security.authorization.createtable.group.grants</name>
-  <value></value>
-  <description>the privileges automatically granted to some groups whenever a table gets created.
-   An example like "groupX,groupY:select;groupZ:create" will grant select privilege to groupX and groupY,
-   and grant create privilege to groupZ whenever a new table created.</description>
-</property>
-
-<property>
-  <name>hive.security.authorization.createtable.role.grants</name>
-  <value></value>
-  <description>the privileges automatically granted to some roles whenever a table gets created.
-   An example like "roleX,roleY:select;roleZ:create" will grant select privilege to roleX and roleY,
-   and grant create privilege to roleZ whenever a new table created.</description>
-</property>
-
-<property>
-  <name>hive.security.authorization.createtable.owner.grants</name>
-  <value></value>
-  <description>the privileges automatically granted to the owner whenever a table gets created.
-   An example like "select,drop" will grant select and drop privilege to the owner of the table</description>
-</property>
-
-<property>
-  <name>hive.users.in.admin.role</name>
-  <value></value>
-  <description>Comma separated list of users who are in admin role for bootstrapping.
-    More users can be added in ADMIN role later.</description>
-</property>
-
-<property>
-  <name>hive.security.command.whitelist</name>
-  <value>set,reset,dfs,add,delete</value>
-  <description>Comma separated list of non-SQL Hive commands users are authorized to execute</description>
-</property>
-
-<property>
-  <name>hive.conf.restricted.list</name>
-  <value>hive.security.authenticator.manager,hive.security.authorization.manager</value>
-  <description>Comma separated list of configuration options which are immutable at runtime</description>
-</property>
-
-<property>
-  <name>hive.metastore.authorization.storage.checks</name>
-  <value>false</value>
-  <description>Should the metastore do authorization checks against the underlying storage
-  for operations like drop-partition (disallow the drop-partition if the user in
-  question doesn't have permissions to delete the corresponding directory
-  on the storage).</description>
-</property>
-
-<property>
-  <name>hive.error.on.empty.partition</name>
-  <value>false</value>
-  <description>Whether to throw an exception if dynamic partition insert generates empty results.</description>
-</property>
-
-<property>
-  <name>hive.index.compact.file.ignore.hdfs</name>
-  <value>false</value>
-  <description>When true the HDFS location stored in the index file will be ignored at runtime.
-  If the data got moved or the name of the cluster got changed, the index data should still be usable.</description>
-</property>
-
-<property>
-  <name>hive.optimize.index.filter.compact.minsize</name>
-  <value>5368709120</value>
-  <description>Minimum size (in bytes) of the inputs on which a compact index is automatically used.</description>
-</property>
-
-<property>
-  <name>hive.optimize.index.filter.compact.maxsize</name>
-  <value>-1</value>
-  <description>Maximum size (in bytes) of the inputs on which a compact index is automatically used.
-  A negative number is equivalent to infinity.</description>
-</property>
-
-<property>
-  <name>hive.index.compact.query.max.size</name>
-  <value>10737418240</value>
-  <description>The maximum number of bytes that a query using the compact index can read. Negative value is equivalent to infinity.</description>
-</property>
-
-<property>
-  <name>hive.index.compact.query.max.entries</name>
-  <value>10000000</value>
-  <description>The maximum number of index entries to read during a query that uses the compact index. Negative value is equivalent to infinity.</description>
-</property>
-
-<property>
-  <name>hive.index.compact.binary.search</name>
-  <value>true</value>
-  <description>Whether or not to use a binary search to find the entries in an index table that match the filter, where possible</description>
-</property>
-
-<property>
-  <name>hive.exim.uri.scheme.whitelist</name>
-  <value>hdfs,pfile</value>
-  <description>A comma separated list of acceptable URI schemes for import and export.</description>
-</property>
-
-<property>
-  <name>hive.lock.mapred.only.operation</name>
-  <value>false</value>
-  <description>This param is to control whether or not only do lock on queries
-  that need to execute at least one mapred job.</description>
-</property>
-
-<property>
-  <name>hive.limit.row.max.size</name>
-  <value>100000</value>
-  <description>When trying a smaller subset of data for simple LIMIT, how much size we need to guarantee
-   each row to have at least.</description>
-</property>
-
-<property>
-  <name>hive.limit.optimize.limit.file</name>
-  <value>10</value>
-  <description>When trying a smaller subset of data for simple LIMIT, maximum number of files we can
-   sample.</description>
-</property>
-
-<property>
-  <name>hive.limit.optimize.enable</name>
-  <value>false</value>
-  <description>Whether to enable to optimization to trying a smaller subset of data for simple LIMIT first.</description>
-</property>
-
-<property>
-  <name>hive.limit.optimize.fetch.max</name>
-  <value>50000</value>
-  <description>Maximum number of rows allowed for a smaller subset of data for simple LIMIT, if it is a fetch query.
-   Insert queries are not restricted by this limit.</description>
-</property>
-
-<property>
-  <name>hive.limit.pushdown.memory.usage</name>
-  <value>0.3f</value>
-  <description>The max memory to be used for hash in RS operator for top K selection.</description>
-</property>
-
-<property>
-  <name>hive.rework.mapredwork</name>
-  <value>false</value>
-  <description>should rework the mapred work or not.
-  This is first introduced by SymlinkTextInputFormat to replace symlink files with real paths at compile time.</description>
-</property>
-
-<property>
-  <name>hive.exec.concatenate.check.index</name>
-  <value>true</value>
-  <description>If this is set to true, Hive will throw error when doing
-   'alter table tbl_name [partSpec] concatenate' on a table/partition
-    that has indexes on it. The reason the user want to set this to true
-    is because it can help user to avoid handling all index drop, recreation,
-    rebuild work. This is very helpful for tables with thousands of partitions.</description>
-</property>
-
-<property>
-  <name>hive.sample.seednumber</name>
-  <value>0</value>
-  <description>A number used to percentage sampling. By changing this number, user will change the subsets
-   of data sampled.</description>
-</property>
-
-<property>
-	<name>hive.io.exception.handlers</name>
-	<value></value>
-	<description>A list of io exception handler class names. This is used
-		to construct a list exception handlers to handle exceptions thrown
-		by record readers</description>
-</property>
-
-<property>
-  <name>hive.autogen.columnalias.prefix.label</name>
-  <value>_c</value>
-  <description>String used as a prefix when auto generating column alias.
-  By default the prefix label will be appended with a column position number to form the column alias. Auto generation would happen if an aggregate function is used in a select clause without an explicit alias.</description>
-</property>
-
-<property>
-  <name>hive.autogen.columnalias.prefix.includefuncname</name>
-  <value>false</value>
-  <description>Whether to include function name in the column alias auto generated by Hive.</description>
-</property>
-
-<property>
-  <name>hive.exec.perf.logger</name>
-  <value>org.apache.hadoop.hive.ql.log.PerfLogger</value>
-  <description>The class responsible logging client side performance metrics.  Must be a subclass of org.apache.hadoop.hive.ql.log.PerfLogger</description>
-</property>
-
-<property>
-  <name>hive.start.cleanup.scratchdir</name>
-  <value>false</value>
-  <description>To cleanup the Hive scratchdir while starting the Hive Server</description>
-</property>
-
-<property>
-  <name>hive.output.file.extension</name>
-  <value></value>
-  <description>String used as a file extension for output files. If not set, defaults to the codec extension for text files (e.g. ".gz"), or no extension otherwise.</description>
-</property>
-
-<property>
-  <name>hive.insert.into.multilevel.dirs</name>
-  <value>false</value>
-  <description>Where to insert into multilevel directories like
-  "insert directory '/HIVEFT25686/chinna/' from table"</description>
-</property>
-
-<property>
-  <name>hive.warehouse.subdir.inherit.perms</name>
-  <value>false</value>
-  <description>Set this to true if the the table directories should inherit the
-    permission of the warehouse or database directory instead of being created
-    with the permissions derived from dfs umask</description>
-</property>
-
-<property>
-  <name>hive.exec.job.debug.capture.stacktraces</name>
-  <value>true</value>
-  <description>Whether or not stack traces parsed from the task logs of a sampled failed task for
-  			   each failed job should be stored in the SessionState
-  </description>
-</property>
-
-<property>
-  <name>hive.exec.driver.run.hooks</name>
-  <value></value>
-  <description>A comma separated list of hooks which implement HiveDriverRunHook
-    and will be run at the beginning and end of Driver.run, these will be run in
-    the order specified.
-  </description>
-</property>
-
-<property>
-  <name>hive.ddl.output.format</name>
-  <value>text</value>
-  <description>
-    The data format to use for DDL output.  One of "text" (for human
-    readable text) or "json" (for a json object).
-  </description>
-</property>
-
-<property>
-  <name>hive.display.partition.cols.separately</name>
-  <value>true</value>
-  <description>
-    In older Hive version (0.10 and earlier) no distinction was made between
-    partition columns or non-partition columns while displaying columns in describe
-    table. From 0.12 onwards, they are displayed separately. This flag will let you
-    get old behavior, if desired. See, test-case in patch for HIVE-6689.
-  </description>
-</property>
-
-<property>
-  <name>hive.transform.escape.input</name>
-  <value>false</value>
-  <description>
-    This adds an option to escape special chars (newlines, carriage returns and
-    tabs) when they are passed to the user script. This is useful if the Hive tables
-    can contain data that contains special characters.
-  </description>
-</property>
-
-<property>
-  <name>hive.exec.rcfile.use.explicit.header</name>
-  <value>true</value>
-  <description>
-    If this is set the header for RCFiles will simply be RCF.  If this is not
-    set the header will be that borrowed from sequence files, e.g. SEQ- followed
-    by the input and output RCFile formats.
-  </description>
-</property>
-
-<property>
-  <name>hive.io.rcfile.record.interval</name>
-  <value>268435456</value>
-</property>
-
-<property>
-  <name>hive.io.rcfile.column.number.conf</name>
-  <value>0</value>
-</property>
-
-<property>
-  <name>hive.io.rcfile.tolerate.corruptions</name>
-  <value>false</value>
-</property>
-
-<property>
-  <name>hive.io.rcfile.record.buffer.size</name>
-  <value>4194304</value>
-</property>
-
-<property>
-  <name>hive.exec.orc.default.stripe.size</name>
-  <value>67108864</value>
-  <description>
-    Define the default ORC stripe size.
-  </description>
-</property>
-
-<property>
-  <name>hive.exec.orc.default.block.size</name>
-  <value>268435456</value>
-  <description>
-    Define the default file system block size for ORC files.
-  </description>
-</property>
-
-<property>
-  <name>hive.exec.orc.default.row.index.stride</name>
-  <value>10000</value>
-  <description>
-    Define the default ORC index stride in number of rows.
-  </description>
-</property>
-
-<property>
-  <name>hive.exec.orc.default.buffer.size</name>
-  <value>262144</value>
-  <description>
-    Define the default ORC buffer size in bytes.
-  </description>
-</property>
-
-<property>
-  <name>hive.exec.orc.default.block.padding</name>
-  <value>true</value>
-  <description>
-    Define the default block padding.
-  </description>
-</property>
-
-<property>
-  <name>hive.exec.orc.block.padding.tolerance</name>
-  <value>0.05</value>
-  <description>
-    Define the tolerance for block padding as a percentage of stripe size.
-    For the defaults of 64Mb ORC stripe and 256Mb HDFS blocks, a maximum of 3.2Mb will be reserved for padding within the 256Mb block. 
-    In that case, if the available size within the block is more than 3.2Mb, a new smaller stripe will be inserted to fit within that space. 
-    This will make sure that no stripe written will cross block boundaries and cause remote reads within a node local task.
-  </description>
-</property>
-
-<property>
-  <name>hive.exec.orc.default.compress</name>
-  <value>ZLIB</value>
-  <description>
-    Define the default compression codec for ORC file.
-  </description>
-</property>
-
-<property>
-  <name>hive.exec.orc.encoding.strategy</name>
-  <value>SPEED</value>
-  <description>
-    Define the encoding strategy to use while writing data. Changing this will
-    only affect the light weight encoding for integers. This flag will not
-    change the compression level of higher level compression codec (like ZLIB).
-    Possible options are SPEED and COMPRESSION.
-  </description>
-</property>
-
-<property>
-  <name>hive.exec.orc.dictionary.key.size.threshold</name>
-  <value>0.8</value>
-  <description>
-    If the number of keys in a dictionary is greater than this fraction of the total number of
-    non-null rows, turn off dictionary encoding.  Use 1 to always use dictionary encoding.
-  </description>
-</property>
-
-<property>
-  <name>hive.exec.orc.skip.corrupt.data</name>
-  <value>false</value>
-  <description>If ORC reader encounters corrupt data, this value will be used to determine
-  whether to skip the corrupt data or throw exception. The default behavior is to throw exception.
-  </description>
-</property>
-
-<property>
-  <name>hive.multi.insert.move.tasks.share.dependencies</name>
-  <value>false</value>
-  <description>
-    If this is set all move tasks for tables/partitions (not directories) at the end of a
-    multi-insert query will only begin once the dependencies for all these move tasks have been
-    met.
-    Advantages: If concurrency is enabled, the locks will only be released once the query has
-                finished, so with this config enabled, the time when the table/partition is
-                generated will be much closer to when the lock on it is released.
-    Disadvantages: If concurrency is not enabled, with this disabled, the tables/partitions which
-                   are produced by this query and finish earlier will be available for querying
-                   much earlier.  Since the locks are only released once the query finishes, this
-                   does not apply if concurrency is enabled.
-  </description>
-</property>
-
-<property>
-  <name>hive.fetch.task.conversion</name>
-  <value>minimal</value>
-  <description>
-    Some select queries can be converted to single FETCH task minimizing latency.
-    Currently the query should be single sourced not having any subquery and should not have
-    any aggregations or distincts (which incurs RS), lateral views and joins.
-    1. minimal : SELECT STAR, FILTER on partition columns, LIMIT only
-    2. more    : SELECT, FILTER, LIMIT only (TABLESAMPLE, virtual columns)
-  </description>
-</property>
-
-<property>
-  <name>hive.fetch.task.conversion.threshold</name>
-  <value>-1</value>
-  <description>
-    Input threshold for applying hive.fetch.task.conversion. If target table is native, input length
-    is calculated by summation of file lengths. If it's not native, storage handler for the table
-    can optionally implement org.apache.hadoop.hive.ql.metadata.InputEstimator interface.
-  </description>
-</property>
-
-<property>
-  <name>hive.fetch.task.aggr</name>
-  <value>false</value>
-  <description>
-    Aggregation queries with no group-by clause (for example, select count(*) from src) execute
-    final aggregations in single reduce task. If this is set true, Hive delegates final aggregation
-    stage to fetch task, possibly decreasing the query time.
-  </description>
-</property>
-
-<property>
-  <name>hive.cache.expr.evaluation</name>
-  <value>true</value>
-  <description>
-    If true, evaluation result of deterministic expression referenced twice or more will be cached.
-    For example, in filter condition like ".. where key + 10 > 10 or key + 10 = 0"
-    "key + 10" will be evaluated/cached once and reused for following expression ("key + 10 = 0").
-    Currently, this is applied only to expressions in select or filter operator.
-  </description>
-</property>
-
-
-<property>
-  <name>hive.hmshandler.retry.attempts</name>
-  <value>1</value>
-  <description>The number of times to retry a HMSHandler call if there were a connection error</description>
-</property>
-
-<property>
-   <name>hive.hmshandler.retry.interval</name>
-   <value>1000</value>
-   <description>The number of milliseconds between HMSHandler retry attempts</description>
-</property>
-
-<property>
-   <name>hive.server.read.socket.timeout</name>
-   <value>10</value>
-   <description>Timeout for the HiveServer to close the connection if no response from the client in N seconds, defaults to 10 seconds.</description>
-</property>
-
-<property>
-   <name>hive.server.tcp.keepalive</name>
-   <value>true</value>
-   <description>Whether to enable TCP keepalive for the Hive Server. Keepalive will prevent accumulation of half-open connections.</description>
-</property>
-
-<property>
-   <name>hive.decode.partition.name</name>
-   <value>false</value>
-   <description>Whether to show the unquoted partition names in query results.</description>
-</property>
-
-<property>
-  <name>hive.log4j.file</name>
-  <value></value>
-  <description>Hive log4j configuration file.
-  If the property is not set, then logging will be initialized using hive-log4j.properties found on the classpath.
-  If the property is set, the value must be a valid URI (java.net.URI, e.g. "file:///tmp/my-logging.properties"), which you can then extract a URL from and pass to PropertyConfigurator.configure(URL).</description>
-</property>
-
-<property>
-  <name>hive.exec.log4j.file</name>
-  <value></value>
-  <description>Hive log4j configuration file for execution mode(sub command).
-  If the property is not set, then logging will be initialized using hive-exec-log4j.properties found on the classpath.
-  If the property is set, the value must be a valid URI (java.net.URI, e.g. "file:///tmp/my-logging.properties"), which you can then extract a URL from and pass to PropertyConfigurator.configure(URL).</description>
-</property>
-
-<property>
-  <name>hive.exec.infer.bucket.sort</name>
-  <value>false</value>
-  <description>
-    If this is set, when writing partitions, the metadata will include the bucketing/sorting
-    properties with which the data was written if any (this will not overwrite the metadata
-    inherited from the table if the table is bucketed/sorted)
-  </description>
-</property>
-
-<property>
-  <name>hive.exec.infer.bucket.sort.num.buckets.power.two</name>
-  <value>false</value>
-  <description>
-    If this is set, when setting the number of reducers for the map reduce task which writes the
-    final output files, it will choose a number which is a power of two, unless the user specifies
-    the number of reducers to use using mapred.reduce.tasks.  The number of reducers
-    may be set to a power of two, only to be followed by a merge task meaning preventing
-    anything from being inferred.
-    With hive.exec.infer.bucket.sort set to true:
-    Advantages:  If this is not set, the number of buckets for partitions will seem arbitrary,
-                 which means that the number of mappers used for optimized joins, for example, will
-                 be very low.  With this set, since the number of buckets used for any partition is
-                 a power of two, the number of mappers used for optimized joins will be the least
-                 number of buckets used by any partition being joined.
-    Disadvantages: This may mean a much larger or much smaller number of reducers being used in the
-                   final map reduce job, e.g. if a job was originally going to take 257 reducers,
-                   it will now take 512 reducers, similarly if the max number of reducers is 511,
-                   and a job was going to use this many, it will now use 256 reducers.
-                 
-  </description>
-</property>
-
-<property>
-  <name>hive.groupby.orderby.position.alias</name>
-  <value>false</value>
-  <description>Whether to enable using Column Position Alias in Group By or Order By</description>
-</property>
-
- <property>
-  <name>hive.server2.thrift.min.worker.threads</name>
-  <value>5</value>
-  <description>Minimum number of Thrift worker threads</description>
-</property>
-
-<property>
-  <name>hive.server2.thrift.max.worker.threads</name>
-  <value>500</value>
-  <description>Maximum number of Thrift worker threads</description>
-</property>
-
-<property>
-  <name>hive.server2.async.exec.threads</name>
-  <value>100</value>
-  <description>Number of threads in the async thread pool for HiveServer2</description>
-</property>
-
-<property>
-  <name>hive.server2.async.exec.shutdown.timeout</name>
-  <value>10</value>
-  <description>Time (in seconds) for which HiveServer2 shutdown will wait for async
-  threads to terminate</description>
-</property>
-
-<property>
-  <name>hive.server2.async.exec.keepalive.time</name>
-  <value>10</value>
-  <description>Time (in seconds) that an idle HiveServer2 async thread (from the thread pool) will wait
-  for a new task to arrive before terminating</description>
-</property>
-
-<property>
-  <name>hive.server2.long.polling.timeout</name>
-  <value>5000L</value>
-  <description>Time in milliseconds that HiveServer2 will wait, before responding to asynchronous calls that use long polling</description>
-</property>
-
-<property>
-  <name>hive.server2.async.exec.wait.queue.size</name>
-  <value>100</value>
-  <description>Size of the wait queue for async thread pool in HiveServer2.
-  After hitting this limit, the async thread pool will reject new requests.</description>
-</property>
-
-<property>
-  <name>hive.server2.thrift.port</name>
-  <value>10000</value>
-  <description>Port number of HiveServer2 Thrift interface.
-  Can be overridden by setting $HIVE_SERVER2_THRIFT_PORT</description>
-</property>
-
-<property>
-  <name>hive.server2.thrift.bind.host</name>
-  <value>localhost</value>
-  <description>Bind host on which to run the HiveServer2 Thrift interface.
-  Can be overridden by setting $HIVE_SERVER2_THRIFT_BIND_HOST</description>
-</property>
-
-<property>
-  <name>hive.server2.authentication</name>
-  <value>NONE</value>
-  <description>
-    Client authentication types.
-       NONE: no authentication check
-       LDAP: LDAP/AD based authentication
-       KERBEROS: Kerberos/GSSAPI authentication
-       CUSTOM: Custom authentication provider
-               (Use with property hive.server2.custom.authentication.class)
-       PAM: Pluggable authentication module.
-  </description>
-</property>
-
-<property>
-  <name>hive.server2.custom.authentication.class</name>
-  <value></value>
-  <description>
-    Custom authentication class. Used when property
-    'hive.server2.authentication' is set to 'CUSTOM'. Provided class
-    must be a proper implementation of the interface
-    org.apache.hive.service.auth.PasswdAuthenticationProvider. HiveServer2
-    will call its Authenticate(user, passed) method to authenticate requests.
-    The implementation may optionally extend Hadoop's
-    org.apache.hadoop.conf.Configured class to grab Hive's Configuration object.
-  </description>
-</property>
-
-<property>
-  <name>hive.server2.authentication.kerberos.principal</name>
-  <value></value>
-  <description>
-    Kerberos server principal
-  </description>
-</property>
-
-<property>
-  <name>hive.server2.authentication.kerberos.keytab</name>
-  <value></value>
-  <description>
-    Kerberos keytab file for server principal
-  </description>
-</property>
-
-<property>
-  <name>hive.server2.authentication.spnego.principal</name>
-  <value></value>
-  <description>
-    SPNego service principal, optional,
-    typical value would look like HTTP/_HOST@EXAMPLE.COM
-    SPNego service principal would be used by HiveServer2 when Kerberos security is enabled
-    and HTTP transport mode is used.
-    This needs to be set only if SPNEGO is to be used in authentication.
-  </description>
-</property>
-
-<property>
-  <name>hive.server2.authentication.spnego.keytab</name>
-  <value></value>
-  <description>
-    keytab file for SPNego principal, optional,
-    typical value would look like /etc/security/keytabs/spnego.service.keytab,
-    This keytab would be used by HiveServer2 when Kerberos security is enabled
-    and HTTP transport mode is used.
-    This needs to be set only if SPNEGO is to be used in authentication.
-    SPNego authentication would be honored only if valid
-    hive.server2.authentication.spnego.principal
-    and
-    hive.server2.authentication.spnego.keytab
-    are specified.
-  </description>
-</property>
-
-<property>
-  <name>hive.server2.authentication.ldap.url</name>
-  <value></value>
-  <description>
-    LDAP connection URL.
-  </description>
-</property>
-
-<property>
-  <name>hive.server2.authentication.ldap.baseDN</name>
-  <value></value>
-  <description>
-    LDAP base DN (distinguished name).
-  </description>
-</property>
-
-<property>
-  <name>hive.server2.authentication.ldap.Domain</name>
-  <value></value>
-  <description>
-    LDAP domain.
-  </description>
-</property>
-
-<property>
-  <name>hive.server2.enable.doAs</name>
-  <value>true</value>
-  <description>
-   Setting this property to true will have HiveServer2 execute
-    Hive operations as the user making the calls to it.
-  </description>
-</property>
-
-<property>
-  <name>hive.execution.engine</name>
-  <value>mr</value>
-  <description>
-    Chooses execution engine. Options are mr (Map reduce, default) or Tez (Hadoop 2 only).
-  </description>
-</property>
-
-<property>
-  <name>hive.prewarm.enabled</name>
-  <value>false</value>
-  <description>
-    Enables container prewarm for Tez (Hadoop 2 only)
-  </description>
-</property>
-
-<property>
-  <name>hive.prewarm.numcontainers</name>
-  <value>10</value>
-  <description>
-    Controls the number of containers to prewarm for Tez (Hadoop 2 only)
-  </description>
-</property>
-
-<property>
-  <name>hive.server2.table.type.mapping</name>
-  <value>CLASSIC</value>
-  <description>
-   This setting reflects how HiveServer2 will report the table types for JDBC and other
-   client implementations that retrieve the available tables and supported table types
-     HIVE : Exposes Hive's native table types like MANAGED_TABLE, EXTERNAL_TABLE, VIRTUAL_VIEW
-     CLASSIC : More generic types like TABLE and VIEW
-  </description>
-</property>
-
-<property>
-  <name>hive.server2.session.hook</name>
-  <value></value>
-  <description>
-    Session-level hook for HiveServer2.
-  </description>
-</property>
-
-<property>
-  <name>hive.server2.thrift.sasl.qop</name>
-  <value>auth</value>
-  <description>Sasl QOP value; set it to one of following values to enable higher levels of
-     protection for HiveServer2 communication with clients.
-      "auth" - authentication only (default)
-      "auth-int" - authentication plus integrity protection
-      "auth-conf" - authentication plus integrity and confidentiality protection
-     Note that hadoop.rpc.protection being set to a higher level than HiveServer2 does not
-     make sense in most situations. HiveServer2 ignores hadoop.rpc.protection in favor of
-     hive.server2.thrift.sasl.qop.
-     This is applicable only if HiveServer2 is configured to use Kerberos authentication.
- </description>
-</property>
-
-<property>
-  <name>hive.plan.serialization.format</name>
-  <value>kryo</value>
-  <description>
-  Query plan format serialization between client and task nodes. 
-  Two supported values are : kryo and javaXML. Kryo is default.
-  </description>
-</property>
-
-<property>
-  <name>hive.vectorized.execution.enabled</name>
-  <value>false</value>
-  <description>
-  This flag should be set to true to enable vectorized mode of query execution.
-  The default value is false.
-  </description>
-</property>
-
-<property>
-  <name>hive.vectorized.groupby.maxentries</name>
-  <value>1000000</value>
-  <description>Max number of entries in the vector group by aggregation hashtables. Exceeding this will trigger a flush irrelevant of memory pressure condition.</description>
-</property>
-
-<property>
-  <name>hive.vectorized.groupby.checkinterval</name>
-  <value>100000</value>
-  <description>Number of entries added to the group by aggregation hash before a reocmputation of average entry size is performed.</description>
-</property>
-
-<property>
-  <name>hive.vectorized.groupby.flush.percent</name>
-  <value>0.1</value>
-  <description>Percent of entries in the group by aggregation hash flushed when the memory treshold is exceeded.</description>
-</property>
-
-<property>
-  <name>hive.compute.query.using.stats</name>
-  <value>false</value>
-  <description>
-  When set to true Hive will answer a few queries like count(1) purely using stats
-  stored in metastore. For basic stats collection turn on the config hive.stats.autogather to true.
-  For more advanced stats collection need to run analyze table queries.
-  </description>
-</property>
-
-<property>
-  <name>hive.metastore.schema.verification</name>
-  <value>false</value>
-   <description>
-   Enforce metastore schema version consistency.
-   True: Verify that version information stored in metastore matches with one from Hive jars.  Also disable automatic
-         schema migration attempt. Users are required to manually migrate schema after Hive upgrade which ensures
-         proper metastore schema migration. (Default)
-   False: Warn if the version information stored in metastore doesn't match with one from in Hive jars.
-   </description>
-</property>
-
-<property>
-  <name>hive.metastore.integral.jdo.pushdown</name>
-  <value>false</value>
-  <description>
-   Allow JDO query pushdown for integral partition columns in the metastore. Off by default.
-   This improves metastore performance for integral columns, especially with a large number of
-   partitions. However, it doesn't work correctly for integral values that are not normalized
-   (for example, if they have leading zeroes like 0012). If metastore direct SQL is enabled and
-   works (hive.metastore.try.direct.sql), this optimization is also irrelevant.
-  </description>
-</property>
-
-<property>
-  <name>hive.orc.splits.include.file.footer</name>
-  <value>false</value>
-  <description>
-    If turned on splits generated by orc will include metadata about the stripes in the file. This
-    data is read remotely (from the client or HS2 machine) and sent to all the tasks.
-  </description>
-</property>
-
-<property>
-  <name>hive.orc.cache.stripe.details.size</name>
-  <value>10000</value>
-  <description>
-    Cache size for keeping meta info about orc splits cached in the client.
-  </description>
-</property>
-
-<property>
-  <name>hive.orc.compute.splits.num.threads</name>
-  <value>10</value>
-  <description>
-    How many threads orc should use to create splits in parallel.
-  </description>
-</property>
-
-<property>
-  <name>hive.stats.gather.num.threads</name>
-  <value>10</value>
-  <description>
-    Number of threads used by partialscan/noscan analyze command for partitioned tables.
-    This is applicable only for file formats that implement StatsProvidingRecordReader (like ORC).
-  </description>
-</property>
-
-<property>
-  <name>hive.exec.orc.zerocopy</name>.
-  <value>false</value>
-  <description>
-    Use zerocopy reads with ORC.
-  </description>
-</property>
-
-<property>
-  <name>hive.jar.directory</name>
-  <value></value>
-  <description>
-    This is the location Hive in Tez mode will look for to find a site wide
-    installed Hive instance. If not set, the directory under hive.user.install.directory
-    corresponding to current user name will be used.
-  </description>
-</property>
-
-<property>
-  <name>hive.user.install.directory</name>
-  <value>hdfs:///user/</value>
-  <description>
-    If Hive (in Tez mode only) cannot find a usable Hive jar in "hive.jar.directory",
-    it will upload the Hive jar to &lt;hive.user.install.directory&gt;/&lt;user name&gt;
-    and use it to run queries.
-  </description>
-</property>
-
-<property>
-  <name>hive.tez.container.size</name>
-  <value>-1</value>
-  <description>By default Tez will spawn containers of the size of a mapper.
-  This can be used to overwrite.</description>
-</property>
-
-<property>
-  <name>hive.tez.java.opts</name>
-  <value></value>
-  <description>By default Tez will use the Java options from map tasks.
-  This can be used to overwrite.</description>
-</property>
-
-<property>
-  <name>hive.tez.log.level</name>
-  <value>INFO</value>
-  <description>
-    The log level to use for tasks executing as part of the DAG.
-    Used only if hive.tez.java.opts is used to configure Java options.
-  </description>
-</property>
-
-<property>
-  <name>hive.server2.tez.default.queues</name>
-  <value></value>
-  <description>
-    A list of comma separated values corresponding to YARN queues of the same name.
-    When HiveServer2 is launched in Tez mode, this configuration needs to be set
-    for multiple Tez sessions to run in parallel on the cluster.
-  </description>
-</property>
-
-<property>
-  <name>hive.server2.tez.sessions.per.default.queue</name>
-  <value>1</value>
-  <description>
-    A positive integer that determines the number of Tez sessions that should be
-    launched on each of the queues specified by "hive.server2.tez.default.queues".
-    Determines the parallelism on each queue.
-  </description>
-</property>
-
-<property>
-  <name>hive.server2.tez.initialize.default.sessions</name>
-  <value>false</value>
-  <description>
-    This flag is used in HiveServer2 to enable a user to use HiveServer2 without
-    turning on Tez for HiveServer2. The user could potentially want to run queries
-    over Tez without the pool of sessions.
-  </description>
-</property>
-
-<property>
-  <name>hive.lazysimple.extended_boolean_literal</name>
-  <value>false</value>
-  <description>
-    LazySimpleSerde uses this property to determine if it treats 'T', 't', 'F', 'f',
-    '1', and '0' as extened, legal boolean literal, in addition to 'TRUE' and 'FALSE'.
-    The default is false, which means only 'TRUE' and 'FALSE' are treated as legal
-    boolean literal.
-  </description>
-</property>
-
-<property>
-  <name>hive.server2.allow.user.substitution</name>
-  <value>true</value>
-  <description>
-    Allow alternate user to be specified as part of HiveServer2 open connection request.
-  </description>
-</property>
-
-<property>
-  <name>hive.resultset.use.unique.column.names</name>
-  <value>true</value>
-  <description>
-    Make column names unique in the result set by qualifying column names with table alias if needed.
-    Table alias will be added to column names for queries of type "select *" or
-    if query explicitly uses table alias "select r1.x..".
-  </description>
-</property>
-
-<property>
-  <name>hive.compat</name>
-  <value>0.12</value>
-  <description>
-    Enable (configurable) deprecated behaviors by setting desired level of backward compatbility
-  </description>
-</property>
-
-<property>
-  <name>hive.metastore.try.direct.sql</name>
-  <value>true</value>
-  <description>
-  Whether Hive metastore should try to use direct SQL queries instead of DataNucleus for certain
-  read paths. Can improve metastore performance when fetching many partitions or column stats by
-  orders of magnitude; however, is not guaranteed to work on all RDBMS-es and all versions. In case
-  of SQL failures, metastore will fall back to DataNucleus, so it's safe even if SQL doesn't work
-  for all queries on your datastore. If all SQL queries fail (e.g. your metastore is backed by
-  MongoDB), you might want to disable this to save the try-and-fall-back cost.
-  </description>
-</property>
-
-<property>
-  <name>hive.metastore.try.direct.sql.ddl</name>
-  <value>true</value>
-  <description>
-  Same as hive.metastore.try.direct.sql, for read statements within a transaction that modifies
-  metastore data. Due to non-standard behavior in Postgres, if direct SQL select query has
-  incorrect syntax or something inside a transaction, entire transaction will fail and fall-back to
-  DataNucleus will not be possible. You should disable the usage of direct SQL inside transactions
-  if that happens in your case.
-  </description>
-</property>
-
-<property>
-  <name>hive.mapjoin.optimized.keys</name>
-  <value>true</value>
-  <description>
-  Whether MapJoin hashtable should use optimized (size-wise), keys, allowing the table to take less
-  memory. Depending on key, the memory savings for entire table can be 5-15% or so.
-  </description>
-</property>
-
-<property>
-  <name>hive.mapjoin.lazy.hashtable</name>
-  <value>true</value>
-  <description>
-  Whether MapJoin hashtable should deserialize values on demand. Depending on how many values in
-  the table the join will actually touch, it can save a lot of memory by not creating objects for
-  rows that are not needed. If all rows are needed obviously there's no gain.
-  </description>
-</property>
-
-<property>
-  <name>hive.exec.check.crossproducts</name>
-  <value>true</value>
-  <description>
-    Check if a plan contains a Cross Product. If there is one, output a warning to the Session's console.
-  </description>
-</property>
-
-<property>
-  <name>hive.localize.resource.wait.interval</name>
-  <value>5000</value>
-  <description>
-    Time in milliseconds to wait for another thread to localize the same resource for hive-tez.
-  </description>
-</property>
-
-<property>
-  <name>hive.localize.resource.num.wait.attempts</name>
-  <value>5</value>
-  <description>
-    The number of attempts waiting for localizing a resource in hive-tez.
-  </description>
-</property>
-
-<property>
-  <name>hive.server2.use.SSL</name>
-  <value>false</value>
-  <description>Set this to true for using SSL encryption in HiveServer2</description>
-</property>
-
-<property>
-  <name>hive.server2.keystore.path</name>
-  <value></value>
-  <description>SSL certificate keystore location</description>
-</property>
-
-<property>
-  <name>hive.server2.keystore.password</name>
-  <value></value>
-  <description>SSL certificate keystore password.</description>
-</property>
-
-<property>
-  <name>hive.server2.authentication.pam.services</name>
-  <value></value>
-  <description>List of the underlying PAM services that should be used when authentication
-  type is PAM (hive.server2.authentication). A file with the same name must exist in
-  /etc/pam.d</description>
-</property>
-
-<property>
- <name>hive.convert.join.bucket.mapjoin.tez</name>
- <value>false</value>
- <description>Whether joins can be automatically converted to bucket map 
- joins in hive when tez is used as the execution engine.
- </description>
-</property>
-
-<property>
-  <name>hive.serdes.using.metastore.for.schema</name>
-  <value>org.apache.hadoop.hive.ql.io.orc.OrcSerde,org.apache.hadoop.hive.serde2.lazy.LazySimpleSerDe,org.apache.hadoop.hive.serde2.columnar.ColumnarSerDe,org.apache.hadoop.hive.serde2.dynamic_type.DynamicSerDe,org.apache.hadoop.hive.serde2.MetadataTypedColumnsetSerDe,org.apache.hadoop.hive.serde2.columnar.LazyBinaryColumnarSerDe,org.apache.hadoop.hive.ql.io.parquet.serde.ParquetHiveSerDe,org.apache.hadoop.hive.serde2.lazybinary.LazyBinarySerDe</value>
-  <description>This an internal parameter. Check with the hive dev. team</description>
-</property>
-
-<property>
-  <name>hive.limit.query.max.table.partition</name>
-  <value>-1</value>
-  <description>This controls how many partitions can be scanned for each partitioned table.
-  The default value "-1" means no limit.</description>
-</property>
-
-<property>
-  <name>hive.txn.manager</name>
-  <value>org.apache.hadoop.hive.ql.lockmgr.DummyTxnManager</value>
-  <description></description>
-</property>
-
-<property>
-  <name>hive.txn.timeout</name>
-  <value>300</value>
-  <description>time after which transactions are declared aborted if the client has
-  not sent a heartbeat, in seconds.</description>
-</property>
-
-<property>
-  <name>hive.txn.max.open.batch</name>
-  <value>1000</value>
-  <description>Maximum number of transactions that can be fetched in one call to open_txns().
-  Increasing this will decrease the number of delta files created when
-  streaming data into Hive.  But it will also increase the number of
-  open transactions at any given time, possibly impacting read 
-  performance.
-  </description>
-</property>
-
-<property>
-  <name>hive.compactor.initiator.on</name>
-  <value>false</value>
-  <description>Whether to run the compactor's initiator thread in this metastore instance or not.</description>
-</property>
-
-<property>
-  <name>hive.compactor.worker.threads</name>
-  <value>0</value>
-  <description>Number of compactor worker threads to run on this metastore instance.</description>
-</property>
-
-<property>
-  <name>hive.compactor.worker.timeout</name>
-  <value>86400</value>
-  <description>Time, in seconds, before a given compaction in working state is declared a failure
-  and returned to the initiated state.</description>
-</property>
-
-<property>
-  <name>hive.compactor.check.interval</name>
-  <value>300</value>
-  <description>Time in seconds between checks to see if any partitions need compacted.
-  This should be kept high because each check for compaction requires many calls against the
-  NameNode.</description>
-</property>
-
-<property>
-  <name>hive.compactor.delta.num.threshold</name>
-  <value>10</value>
-  <description>Number of delta files that must exist in a directory before the compactor will
-  attempt a minor compaction.</description>
-</property>
-
-<property>
-  <name>hive.compactor.delta.pct.threshold</name>
-  <value>0.1</value>
-  <description>Percentage (by size) of base that deltas can be before major compaction is
-  initiated.</description>
-</property>
-
-<property>
-  <name>hive.compactor.abortedtxn.threshold</name>
-  <value>1000</value>
-  <description>Number of aborted transactions involving a particular table or partition before major
-  compaction is initiated.</description>
-</property>
-
-<property>
-  <name>hive.mapjoin.optimized.hashtable</name>
-  <value>true</value>
-  <description>Whether Hive should use memory-optimized hash table for MapJoin. Only works on Tez,
-  because memory-optimized hashtable cannot be serialized.</description>
-</property>
-
-<property>
-  <name>hive.mapjoin.optimized.hashtable.wbsize</name>
-  <value>10485760</value>
-  <description>Optimized hashtable (see hive.mapjoin.optimized.hashtable) uses a chain of buffers to
-  store data. This is one buffer size. HT may be slightly faster if this is larger, but for small
-  joins unnecessary memory will be allocated and then trimmed.</description>
-</property>
-
-<property>
-  <name>hive.tez.auto.reducer.parallelism</name>
-  <value>false</value>
-  <description>Turn on Tez' auto reducer parallelism feature. When enabled, Hive will still estimate data sizes
-  and set parallelism estimates. Tez will sample source vertices' output sizes and adjust the estimates at runtime as
-  necessary.</description>
-</property>
-
-<property>
-  <name>hive.tez.max.partition.factor</name>
-  <value>2f</value>
-  <description>When auto reducer parallelism is enabled this factor will be used to over-partition data in shuffle
-  edges.</description>
-</property>
-
-<property>
-  <name>hive.tez.min.partition.factor</name>
-  <value>0.25f</value>
-  <description>When auto reducer parallelism is enabled this factor will be used to put a lower limit to the number
-  of reducers that tez specifies.</description>
-</property>
-
-=======
       Primitive types like INT, STRING, BIGINT, etc are compatible with each other and are 
       not blocked.  
       
@@ -3502,6 +936,21 @@
     <key>hive.join.cache.size</key>
     <value>25000</value>
     <description>How many rows in the joining tables (except the streaming table) should be cached in memory.</description>
+  </property>
+  <property>
+    <key>hive.cbo.enable</key>
+    <value>false</value>
+    <description>Flag to control enabling Cost Based Optimizations using Optiq framework.</description>
+  </property>
+  <property>
+    <key>hive.cbo.max.joins.supported</key>
+    <value>10</value>
+    <description> Control queries that will be considered for join reordering, based on number of joins in them. Beyond a certain number of joins, the cost of considering possible permutations is prohibitive.</description>
+  </property>
+  <property>
+    <key>hive.cbo.project.pullabovejoin.rule</key>
+    <value>false</value>
+    <description/>
   </property>
   <property>
     <key>hive.mapjoin.bucket.cache.size</key>
@@ -5597,5 +3046,4 @@
       of reducers that tez specifies.
     </description>
   </property>
->>>>>>> 46e4d5dd
 </configuration>
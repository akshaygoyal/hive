/**
 * Licensed to the Apache Software Foundation (ASF) under one
 * or more contributor license agreements.  See the NOTICE file
 * distributed with this work for additional information
 * regarding copyright ownership.  The ASF licenses this file
 * to you under the Apache License, Version 2.0 (the
 * "License"); you may not use this file except in compliance
 * with the License.  You may obtain a copy of the License at
 *
 *     http://www.apache.org/licenses/LICENSE-2.0
 *
 * Unless required by applicable law or agreed to in writing, software
 * distributed under the License is distributed on an "AS IS" BASIS,
 * WITHOUT WARRANTIES OR CONDITIONS OF ANY KIND, either express or implied.
 * See the License for the specific language governing permissions and
 * limitations under the License.
 */

package org.apache.hadoop.hive.ql.stats;

import org.apache.hadoop.conf.Configuration;
import org.apache.hadoop.hive.ql.exec.Task;
import org.apache.hadoop.hive.ql.session.SessionState;

/**
 * An test implementation for StatsAggregator.
 * aggregateStats prints the length of the keyPrefix to SessionState's out stream
 * All other methods are no-ops.
 */

public class KeyVerifyingStatsAggregator implements StatsAggregator {

<<<<<<< HEAD
  public boolean connect(Configuration hconf, Task<?> sourceTask) {
=======
  public boolean connect(Configuration hconf, Task sourceTask) {
>>>>>>> c164a979
    return true;
  }

  public String aggregateStats(String keyPrefix, String statType) {
    SessionState ss = SessionState.get();
    // Have to use the length instead of the actual prefix because the prefix is location dependent
    // 17 is 16 (16 byte MD5 hash) + 1 for the path separator
    // Can be less than 17 due to unicode characters
    ss.out.println("Stats prefix is hashed: " + new Boolean(keyPrefix.length() <= 17));
    return null;
  }

  public boolean closeConnection() {
    return true;
  }

  public boolean cleanUp(String keyPrefix) {
    return true;
  }
}<|MERGE_RESOLUTION|>--- conflicted
+++ resolved
@@ -30,11 +30,7 @@
 
 public class KeyVerifyingStatsAggregator implements StatsAggregator {
 
-<<<<<<< HEAD
-  public boolean connect(Configuration hconf, Task<?> sourceTask) {
-=======
   public boolean connect(Configuration hconf, Task sourceTask) {
->>>>>>> c164a979
     return true;
   }
 
